--- conflicted
+++ resolved
@@ -31,10 +31,6 @@
     patch_authorize1
     patch_authorize2
     patch_butler
-<<<<<<< HEAD
-=======
-    patch_cassandra_six
->>>>>>> 8f94f31f
     patch_gunicorn
     patch_gunicorn_logger
     patch_gunicorn_tls
