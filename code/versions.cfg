--- conflicted
+++ resolved
@@ -160,11 +160,8 @@
 springpython = 1.3.0RC1
 SQLAlchemy = 0.9.9
 stevedore = 0.14.1
-<<<<<<< HEAD
 telnetsrv = 0.4
-=======
 stompest = 2.1.6
->>>>>>> e4d1ed76
 texttable = 0.8.1
 threadpool = 1.2.7
 tornado = 2.4
