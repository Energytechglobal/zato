--- conflicted
+++ resolved
@@ -131,7 +131,6 @@
                     </ul>
                 </li>
 
-<<<<<<< HEAD
                 <li><span class="like-a">Cloud &darr;</span>
                     <ul>
                         <li>
@@ -143,8 +142,6 @@
                     </ul>
                 </li>
 
-=======
->>>>>>> 82c1d874
                 <li><span class="like-a">Key/value DB &darr;</span>
                     <ul>
                         <li><a href="{% url kvdb-data-dict-dictionary %}?cluster={{ cluster_id|default:'' }}">Data dictionaries</a></li>
