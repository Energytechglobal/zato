# -*- coding: utf-8 -*-

"""
Copyright (C) 2010 Dariusz Suchojad <dsuch at zato.io>

Licensed under LGPLv3, see LICENSE.txt for terms and conditions.
"""

from __future__ import absolute_import, division, print_function, unicode_literals

# stdlib
import os
from collections import OrderedDict
from cStringIO import StringIO
from httplib import responses
from string import Template
from sys import maxint
from traceback import format_exc

# boto
from boto.s3.key import Key

# Bunch
from bunch import Bunch

# candv
<<<<<<< HEAD
from candv import Constants, ValueConstant
=======
from candv import ValueConstant
>>>>>>> c2249bb4

# lxml
from lxml import etree
from lxml.objectify import ObjectPath as _ObjectPath


# ##############################################################################
# Version
# ##############################################################################

curdir = os.path.dirname(os.path.abspath(__file__))
_version_py = os.path.normpath(os.path.join(curdir, '..', '..', '..', '..', '.version.py'))
_locals = {}
execfile(_version_py, _locals)
version = _locals['version']

# The namespace for use in all Zato's own services.
zato_namespace = 'https://zato.io/ns/20130518'
zato_ns_map = {None: zato_namespace}

# SQL ODB
engine_def = '{engine}://{username}:{password}@{host}:{port}/{db_name}'
engine_def_sqlite = 'sqlite:///{sqlite_path}'



# Convenience access functions and constants.

soapenv_namespace = 'http://schemas.xmlsoap.org/soap/envelope/'
wsse_namespace = 'http://docs.oasis-open.org/wss/2004/01/oasis-200401-wss-wssecurity-secext-1.0.xsd'
wsu_namespace = 'http://docs.oasis-open.org/wss/2004/01/oasis-200401-wss-wssecurity-utility-1.0.xsd'

common_namespaces = {
    'soapenv':soapenv_namespace,
    'wsse':wsse_namespace,
    'wsu':wsu_namespace,
    'zato':zato_namespace
}

soap_doc = Template("""<soap:Envelope xmlns:soap='%s'><soap:Body>$body</soap:Body></soap:Envelope>""" % soapenv_namespace)

soap_body_path = '/soapenv:Envelope/soapenv:Body'
soap_body_xpath = etree.XPath(soap_body_path, namespaces=common_namespaces)

soap_fault_path = '/soapenv:Envelope/soapenv:Body/soapenv:Fault'
soap_fault_xpath = etree.XPath(soap_fault_path, namespaces=common_namespaces)

wsse_password_type_text = 'http://docs.oasis-open.org/wss/2004/01/oasis-200401-wss-username-token-profile-1.0#PasswordText'
supported_wsse_password_types = (wsse_password_type_text,)

wsse_username_path = '/soapenv:Envelope/soapenv:Header/wsse:Security/wsse:UsernameToken/wsse:Username'
wsse_username_xpath = etree.XPath(wsse_username_path, namespaces=common_namespaces)

wsse_password_path = '/soapenv:Envelope/soapenv:Header/wsse:Security/wsse:UsernameToken/wsse:Password'
wsse_password_xpath = etree.XPath(wsse_password_path, namespaces=common_namespaces)

wsse_password_type_path = '/soapenv:Envelope/soapenv:Header/wsse:Security/wsse:UsernameToken/wsse:Password/@Type'
wsse_password_type_xpath = etree.XPath(wsse_password_type_path, namespaces=common_namespaces)

wsse_nonce_path = '/soapenv:Envelope/soapenv:Header/wsse:Security/wsse:UsernameToken/wsse:Nonce'
wsse_nonce_xpath = etree.XPath(wsse_nonce_path, namespaces=common_namespaces)

wsu_username_created_path = '/soapenv:Envelope/soapenv:Header/wsse:Security/wsse:UsernameToken/wsu:Created'
wsu_username_created_xpath = etree.XPath(wsu_username_created_path, namespaces=common_namespaces)

wsu_expires_path = '/soapenv:Envelope/soapenv:Header/wsse:Security/wsu:Timestamp/wsu:Expires'
wsu_expires_xpath = etree.XPath(wsu_expires_path, namespaces=common_namespaces)

wsse_username_objectify = '{}Security'.format(wsse_namespace)
wsse_username_token_objectify = '{}UsernameToken'.format(wsse_namespace)

zato_data_path = soap_data_path = '/soapenv:Envelope/soapenv:Body/*[1]'
zato_data_xpath = soap_data_xpath = etree.XPath(zato_data_path, namespaces=common_namespaces)

zato_result_path = '//zato:zato_env/zato:result'
zato_result_xpath = etree.XPath(zato_result_path, namespaces=common_namespaces)

zato_cid_path = '//zato:zato_env/zato:cid'
zato_cid_xpath = etree.XPath(zato_result_path, namespaces=common_namespaces)

zato_details_path = '//zato:zato_env/zato:details'
zato_details_xpath = etree.XPath(zato_details_path, namespaces=common_namespaces)

PASSWORD_SHADOW = '***'

# TRACE1 logging level, even more details than DEBUG
TRACE1 = 6

SECONDS_IN_DAY = 86400 # 60 seconds * 60 minutes * 24 hours (and we ignore leap seconds)

#iso8601_format = '%Y-%m-%dT%H:%M:%S.%fZ'
scheduler_date_time_format = '%Y-%m-%d %H:%M:%S'
soap_date_time_format = '%Y-%m-%dT%H:%M:%S.%fZ'

ACCESS_LOG_DT_FORMAT = '%d/%b/%Y:%H:%M:%S %z'

# TODO: Classes that have this attribute defined (no matter the value) will not be deployed
# onto servers.
DONT_DEPLOY_ATTR_NAME = 'zato_dont_import'

# A convenient constant used in several places, simplifies passing around
# arguments which are, well, not given (as opposed to being None, an empty string etc.)
ZATO_NOT_GIVEN = b'ZATO_NOT_GIVEN'

# Also used in a couple of places.
ZATO_OK = 'ZATO_OK'
ZATO_ERROR = 'ZATO_ERROR'
ZATO_WARNING = 'ZATO_WARNING'
ZATO_NONE = b'ZATO_NONE'

# Default HTTP method outgoing connections use to ping resources
# TODO: Move it to MISC
DEFAULT_HTTP_PING_METHOD = 'HEAD'

# Default size of an outgoing HTTP connection's pool (plain, SOAP, any).
# This is a per-outconn setting
# TODO: Move it to MISC
DEFAULT_HTTP_POOL_SIZE = 20

# Used when there's a need for encrypting/decrypting a well-known data.
# TODO: Move it to MISC
ZATO_CRYPTO_WELL_KNOWN_DATA = 'ZATO'

# Queries to use in pinging the databases.
ping_queries = {
    'access': 'SELECT 1',
    'db2': 'SELECT current_date FROM sysibm.sysdummy1',
    'firebird': 'SELECT current_timestamp FROM rdb$database',
    'informix': 'SELECT 1 FROM systables WHERE tabid=1',
    'mssql': 'SELECT 1',
    'mysql+pymysql': 'SELECT 1+1',
    'oracle': 'SELECT 1 FROM dual',
    'postgresql': 'SELECT 1',
    'postgresql+pg8000': 'SELECT 1',
    'sqlite': 'SELECT 1',
}

# All URL types Zato understands.
class URL_TYPE(object):
    SOAP = 'soap'
    PLAIN_HTTP = 'plain_http'

    class __metaclass__(type):
        def __iter__(self):
            return iter((self.SOAP, self.PLAIN_HTTP))

# Whether WS-Security passwords are transmitted in clear-text or not.
ZATO_WSS_PASSWORD_CLEAR_TEXT = Bunch(name='clear_text', label='Clear text')
ZATO_WSS_PASSWORD_TYPES = {
    ZATO_WSS_PASSWORD_CLEAR_TEXT.name:ZATO_WSS_PASSWORD_CLEAR_TEXT.label,
}

ZATO_FIELD_OPERATORS = {
    'is-equal-to': '==',
    'is-not-equal-to': '!=',
}

ZMQ_OUTGOING_TYPES = ('PUSH',)
ZMQ_CHANNEL_TYPES = ('PULL', 'SUB')

ZATO_ODB_POOL_NAME = 'ZATO_ODB'

SOAP_VERSIONS = ('1.1', '1.2')
SOAP_CHANNEL_VERSIONS = ('1.1',)

    
class SEARCH:
    class ES:
        class DEFAULTS:
            HOSTS = ValueConstant('http://127.0.0.1:9200\n')
            BODY_AS = ValueConstant('POST')

class SEC_DEF_TYPE:
    APIKEY = 'apikey'
    AWS = 'aws'
    BASIC_AUTH = 'basic_auth'
    NTLM = 'ntlm'
    OAUTH = 'oauth'
    OPENSTACK = 'openstack'
    TECH_ACCOUNT = 'tech_acc'
    WSS = 'wss'
    XPATH_SEC = 'xpath_sec'

SEC_DEF_TYPE_NAME = {
    SEC_DEF_TYPE.APIKEY: 'API key',
    SEC_DEF_TYPE.AWS: 'AWS',
    SEC_DEF_TYPE.BASIC_AUTH: 'HTTP Basic Auth',
    SEC_DEF_TYPE.NTLM: 'NTLM',
    SEC_DEF_TYPE.OAUTH: 'OAuth 1.0',
    SEC_DEF_TYPE.OPENSTACK: 'OpenStack',
    SEC_DEF_TYPE.TECH_ACCOUNT: 'Tech account',
    SEC_DEF_TYPE.WSS: 'WS-Security',
    SEC_DEF_TYPE.XPATH_SEC: 'XPath',
}

# Name of the scheduler's job that will ensure a singleton server is always
# available in a cluster.
ENSURE_SINGLETON_JOB = 'zato.server.ensure-cluster-wide-singleton'

DEFAULT_STATS_SETTINGS = {
    'scheduler_per_minute_aggr_interval':60,
    'scheduler_raw_times_interval':90,
    'scheduler_raw_times_batch':99999,
    'atttention_slow_threshold':2000,
    'atttention_top_threshold':10,
}

class BATCH_DEFAULTS:
    PAGE_NO = 1
    SIZE = 25
    MAX_SIZE = 1000

class NameId(object):
    """ Wraps both an attribute's name and its ID.
    """
    def __init__(self, name, id):
        self.name = name
        self.id = id

class NotGiven(object):
    pass # A marker for lazily-initialized attributes

class Attrs(type):
    """ A container for class attributes that can be queried for an existence
    of an attribute using the .has class-method.
    """
    attrs = NotGiven

    @classmethod
    def has(cls, attr):
        if cls.attrs is NotGiven:
            cls.attrs = []
            for cls_attr in dir(cls):
                if cls_attr == cls_attr.upper():
                    cls.attrs.append(getattr(cls, cls_attr))

        return attr in cls.attrs

class DATA_FORMAT(Attrs):
    DICT = 'dict'
    XML = 'xml'
    JSON = 'json'
    CSV = 'csv'
    POST = 'post'

    class __metaclass__(type):
        def __iter__(self):
            # Note that DICT isn't included because it's never exposed to external world as-is,
            # it's only used so that services can invoke each other directly
            return iter((self.XML, self.JSON, self.CSV, self.POST))

# TODO: SIMPLE_IO.FORMAT should be done away with in favour of plain DATA_FORMAT
class SIMPLE_IO:
    class FORMAT(Attrs):
        XML = DATA_FORMAT.XML
        JSON = DATA_FORMAT.JSON

    class INT_PARAMETERS:
        VALUES = ['id']
        SUFFIXES = ['_id', '_count', '_size', '_timeout']

    class BOOL_PARAMETERS:
        SUFFIXES = ['is_', 'needs_', 'should_']

class DEPLOYMENT_STATUS(Attrs):
    DEPLOYED = 'deployed'
    AWAITING_DEPLOYMENT = 'awaiting-deployment'
    IGNORED = 'ignored'

class SERVER_JOIN_STATUS(Attrs):
    ACCEPTED = 'accepted'

class SERVER_UP_STATUS(Attrs):
    RUNNING = 'running'
    CLEAN_DOWN = 'clean-down'

class KVDB(Attrs):
    SEPARATOR = ':::'

    DICTIONARY_ITEM = 'zato:kvdb:data-dict:item'
    DICTIONARY_ITEM_ID = DICTIONARY_ITEM + ':id' # ID of the last created dictionary ID, always increasing.

    LOCK_PREFIX = 'zato:lock:'

    LOCK_SERVER_PREFIX = '{}server:'.format(LOCK_PREFIX)
    LOCK_SERVER_ALREADY_DEPLOYED = '{}already-deployed:'.format(LOCK_SERVER_PREFIX)
    LOCK_SERVER_STARTING = '{}starting:'.format(LOCK_SERVER_PREFIX)

    LOCK_PACKAGE_PREFIX = '{}package:'.format(LOCK_PREFIX)
    LOCK_PACKAGE_UPLOADING = '{}uploading:'.format(LOCK_PACKAGE_PREFIX)
    LOCK_PACKAGE_ALREADY_UPLOADED = '{}already-uploaded:'.format(LOCK_PACKAGE_PREFIX)

    LOCK_DELIVERY = '{}delivery:'.format(LOCK_PREFIX)
    LOCK_DELIVERY_AUTO_RESUBMIT = '{}auto-resubmit:'.format(LOCK_DELIVERY)

    LOCK_SERVICE_PREFIX = '{}service:'.format(LOCK_PREFIX)

    TRANSLATION = 'zato:kvdb:data-dict:translation'
    TRANSLATION_ID = TRANSLATION + ':id'

    SERVICE_USAGE = 'zato:stats:service:usage:'
    SERVICE_TIME_BASIC = 'zato:stats:service:time:basic:'
    SERVICE_TIME_RAW = 'zato:stats:service:time:raw:'
    SERVICE_TIME_RAW_BY_MINUTE = 'zato:stats:service:time:raw-by-minute:'
    SERVICE_TIME_AGGREGATED_BY_MINUTE = 'zato:stats:service:time:aggr-by-minute:'
    SERVICE_TIME_AGGREGATED_BY_HOUR = 'zato:stats:service:time:aggr-by-hour:'
    SERVICE_TIME_AGGREGATED_BY_DAY = 'zato:stats:service:time:aggr-by-day:'
    SERVICE_TIME_AGGREGATED_BY_MONTH = 'zato:stats:service:time:aggr-by-month:'
    SERVICE_TIME_SLOW = 'zato:stats:service:time:slow:'

    SERVICE_SUMMARY_PREFIX_PATTERN = 'zato:stats:service:summary:{}:'
    SERVICE_SUMMARY_BY_DAY = 'zato:stats:service:summary:by-day:'
    SERVICE_SUMMARY_BY_WEEK = 'zato:stats:service:summary:by-week:'
    SERVICE_SUMMARY_BY_MONTH = 'zato:stats:service:summary:by-month:'
    SERVICE_SUMMARY_BY_YEAR = 'zato:stats:service:summary:by-year:'

    REQ_RESP_SAMPLE = 'zato:req-resp:sample:'
    RESP_SLOW = 'zato:resp:slow:'

    DELIVERY_PREFIX = 'zato:delivery:'
    DELIVERY_BY_TARGET_PREFIX = '{}by-target:'.format(DELIVERY_PREFIX)

class SCHEDULER:

    class JOB_TYPE(Attrs):
        ONE_TIME = 'one_time'
        INTERVAL_BASED = 'interval_based'
        CRON_STYLE = 'cron_style'

    class ON_MAX_RUNS_REACHED:
        DELETE = 'delete'
        INACTIVATE = 'inactivate'

class CHANNEL(Attrs):
    AMQP = 'amqp'
    AUDIT = 'audit' # New in 2.0
    DELIVERY = 'delivery' # New in 2.0
    HTTP_SOAP = 'http-soap'
    INTERNAL_CHECK = 'internal-check' # New in 2.0
    INVOKE = 'invoke'
    INVOKE_ASYNC = 'invoke-async'
    JMS_WMQ = 'jms-wmq'
    NOTIFIER_RUN = 'notifier-run' # New in 2.0
    NOTIFIER_TARGET = 'notifier-target' # New in 2.0
    SCHEDULER = 'scheduler'
    STARTUP_SERVICE = 'startup-service' # New in 2.0
    WORKER = 'worker' # New in 2.0
    ZMQ = 'zmq'

class INVOCATION_TARGET(Attrs):
    CHANNEL_AMQP = 'channel-amqp'
    CHANNEL_WMQ = 'channel-wmq'
    CHANNEL_ZMQ = 'channel-zmq'
    OUTCONN_AMQP = 'outconn-amqp'
    OUTCONN_WMQ = 'outconn-wmq'
    OUTCONN_ZMQ = 'outconn-zmq'
    SERVICE = 'service'

class DELIVERY_HISTORY_ENTRY(Attrs):
    ENTERED_IN_DOUBT = b'entered-in-doubt'
    ENTERED_IN_PROGRESS = b'entered-in-progress'
    ENTERED_CONFIRMED = b'entered-confirmed'
    ENTERED_FAILED = b'entered-failed'
    ENTERED_RETRY = b'entered-retry'
    NONE = b'(None)'
    SENT_FROM_SOURCE = b'sent-from-source'
    SENT_FROM_SOURCE_RESUBMIT = b'sent-from-source-resubmit'
    SENT_FROM_SOURCE_RESUBMIT_AUTO = b'sent-from-source-resubmit-auto'
    TARGET_OK = b'target-ok'
    TARGET_FAILURE = b'target-failure'
    UPDATED = b'updated'

class DELIVERY_STATE(Attrs):
    IN_DOUBT = 'in-doubt'
    IN_PROGRESS_ANY = 'in-progress-any' # A wrapper for all in-progress-* states
    IN_PROGRESS_RESUBMITTED = 'in-progress-resubmitted'
    IN_PROGRESS_RESUBMITTED_AUTO = 'in-progress-resubmitted-auto'
    IN_PROGRESS_STARTED = 'in-progress'
    IN_PROGRESS_TARGET_OK = 'in-progress-target-ok'
    IN_PROGRESS_TARGET_FAILURE = 'in-progress-target-failure'
    CONFIRMED = 'confirmed'
    FAILED = 'failed'
    UNKNOWN = 'unknown'

class DELIVERY_COUNTERS(Attrs):
    IN_DOUBT = 'in_doubt_count'
    IN_PROGRESS = 'in_progress_count'
    CONFIRMED = 'confirmed_count'
    FAILED = 'failed_count'
    TOTAL = 'total_count'

class DELIVERY_CALLBACK_INVOKER(Attrs):
    SOURCE = 'source'
    TARGET = 'target'

class BROKER:
    DEFAULT_EXPIRATION = 15 # In seconds

class MISC:
    DEFAULT_HTTP_TIMEOUT=10
    DEFAULT_AUDIT_BACK_LOG = 24 * 60 # 24 hours * 60 days ≅ 2 months
    DEFAULT_AUDIT_MAX_PAYLOAD = 0 # Using 0 means there's no limit
    OAUTH_SIG_METHODS = ['HMAC-SHA1', 'PLAINTEXT']
    PIDFILE = 'pidfile'
    SEPARATOR = ':::'

class ADAPTER_PARAMS:
    APPLY_BEFORE_REQUST = 'apply-before-request'
    APPLY_AFTER_REQUEST = 'apply-after-request'

class AUDIT_LOG:
    REPLACE_WITH = '******'

class INFO_FORMAT:
    DICT = 'dict'
    TEXT = 'text'
    JSON = 'json'
    YAML = 'yaml'

class MSG_MAPPER:
    DICT_TO_DICT = 'dict-to-dict'
    DICT_TO_XML = 'dict-to-xml'
    XML_TO_DICT = 'xml-to-dict'
    XML_TO_XML = 'xml-to-xml'

class CLOUD:
    class OPENSTACK:
        class SWIFT:
            class DEFAULTS:
                AUTH_VERSION = '1'
                BACKOFF_STARTING = 1
                BACKOFF_MAX = 64
                POOL_SIZE = 5
                RETRIES = 5

    class AWS:
        class S3:
            class STORAGE_CLASS:
                STANDARD = 'STANDARD'
                REDUCED_REDUNDANCY = 'REDUCED_REDUNDANCY'
                GLACIER = 'GLACIER'
                DEFAULT = STANDARD

                class __metaclass__(type):
                    def __iter__(self):
                        return iter((self.STANDARD, self.REDUCED_REDUNDANCY, self.GLACIER))

            class DEFAULTS:
                ADDRESS = 'https://s3.amazonaws.com/'
                CONTENT_TYPE = Key.DefaultContentType
                DEBUG_LEVEL = 0
                POOL_SIZE = 5
                PROVIDER = 'aws'

class URL_PARAMS_PRIORITY:
    PATH_OVER_QS = 'path-over-qs'
    QS_OVER_PATH = 'qs-over-path'
    DEFAULT = QS_OVER_PATH

    class __metaclass__(type):
        def __iter__(self):
            return iter((self.PATH_OVER_QS, self.QS_OVER_PATH, self.DEFAULT))

class PARAMS_PRIORITY:
    CHANNEL_PARAMS_OVER_MSG = 'channel-params-over-msg'
    MSG_OVER_CHANNEL_PARAMS = 'msg-over-channel-params'
    DEFAULT = CHANNEL_PARAMS_OVER_MSG

    class __metaclass__(type):
        def __iter__(self):
            return iter((self.CHANNEL_PARAMS_OVER_MSG, self.MSG_OVER_CHANNEL_PARAMS))

class NONCE_STORE:
    KEY_PATTERN = 'zato:nonce-store:{}:{}' # E.g. zato:nonce-store:oauth:27
    DEFAULT_MAX_LOG = 25000

class MSG_PATTERN_TYPE:
    JSON_POINTER = NameId('JSONPointer', 'json-pointer')
    XPATH = NameId('XPath', 'xpath')
    
    class __metaclass__(type):
        def __iter__(self):
            return iter((self.JSON_POINTER, self.XPATH))

class HTTP_SOAP_SERIALIZATION_TYPE:
    STRING_VALUE = NameId('String', 'string')
    SUDS = NameId('Suds', 'suds')
    DEFAULT = STRING_VALUE

    class __metaclass__(type):
        def __iter__(self):
            return iter((self.STRING_VALUE, self.SUDS))

class PUB_SUB:
    PRIORITY_MIN = 1
    PRIORITY_MAX = 9

    DEFAULT_PRIORITY = 5
    DEFAULT_MIME_TYPE = 'text/plain'
    DEFAULT_EXPIRATION = 60.0 # In seconds
    DEFAULT_GET_MAX_BATCH_SIZE = 100
    DEFAULT_IS_FIFO = True
    DEFAULT_MAX_DEPTH = 500
    DEFAULT_MAX_BACKLOG = 1000

    class CALLBACK_TYPE:
        OUTCONN_PLAIN_HTTP = 'outconn-plain-http'
        OUTCONN_SOAP = 'outconn-soap'

    class DELIVERY_MODE:
        PULL = NameId('Pull', 'pull')
        CALLBACK_URL = NameId('Callback URL', 'callback-url')

        class __metaclass__(type):
            def __iter__(self):
                return iter((self.PULL, self.CALLBACK_URL))

    class MESSAGE_SOURCE:
        TOPIC = NameId('Topic', 'topic')
        CONSUMER_QUEUE = NameId('Consumer queue', 'consumer-queue')
    
        class __metaclass__(type):
            def __iter__(self):
                return iter((self.TOPIC, self.CONSUMER_QUEUE))

    class GET_FORMAT:
        OBJECT = NameId('Object', 'object')
        JSON = NameId('JSON', 'json')
        XML = NameId('XML', 'xml')
        DEFAULT = OBJECT
    
        class __metaclass__(type):
            def __iter__(self):
                return iter((self.OBJECT, self.JSON, self.XML))

class NOTIF:
    class DEFAULT:
        CHECK_INTERVAL = 5 # In seconds
        NAME_PATTERN = '**'
        GET_DATA_PATTERN = '**'

    class TYPE:
        OPENSTACK_SWIFT = 'openstack_swift'

class CASSANDRA:

    class DEFAULT(Constants):
        CONTACT_POINTS = ValueConstant('127.0.0.1\n')
        EXEC_SIZE = ValueConstant(2)
        PORT = ValueConstant(9042)
        PROTOCOL_VERSION = ValueConstant(2)
        KEYSPACE = ValueConstant('not-set')

    class COMPRESSION(Constants):
        DISABLED = ValueConstant('disabled')
        ENABLED_NEGOTIATED = ValueConstant('enabled-negotiated')
        ENABLED_LZ4 = ValueConstant('enabled-lz4')
        ENABLED_SNAPPY = ValueConstant('enabled-snappy')

# Need to use such a constant because we can sometimes be interested in setting
# default values which evaluate to boolean False.
NO_DEFAULT_VALUE = 'NO_DEFAULT_VALUE'

ZATO_INFO_FILE = b'.zato-info'

class path(object):
    def __init__(self, path, raise_on_not_found=False, ns='', text_only=False):
        self.path = path
        self.ns = ns
        self.raise_on_not_found = raise_on_not_found
        self.text_only = text_only
        self.children_only = False
        self.children_only_idx = None

    def get_from(self, elem):
        if self.ns:
            _path = '{{{}}}{}'.format(self.ns, self.path)
        else:
            _path = self.path
        try:
            if self.children_only:
                elem = elem.getchildren()[self.children_only_idx]
            value = _ObjectPath(_path)(elem)
            if self.text_only:
                return value.text
            return value
        except(ValueError, AttributeError), e:
            if self.raise_on_not_found:
                raise ParsingException(None, format_exc(e))
            else:
                return None

class zato_path(path):
    def __init__(self, path, raise_on_not_found=False, text_only=False):
        super(zato_path, self).__init__(path, raise_on_not_found, zato_namespace, text_only)
        self.children_only = True
        self.children_only_idx = 1 # 0 is zato_env

class ZatoException(Exception):
    """ Base class for all Zato custom exceptions.
    """
    def __init__(self, cid=None, msg=None):
        super(ZatoException, self).__init__(msg)
        self.cid = cid
        self.msg = msg

class ClientSecurityException(ZatoException):
    """ An exception for signalling errors stemming from security problems
    on the client side, such as invalid username or password.
    """

class ConnectionException(ZatoException):
    """ Encountered a problem with an external connections, such as to AMQP brokers.
    """

class HTTPException(ZatoException):
    """ Raised when the underlying error condition can be easily expressed
    as one of the HTTP status codes.
    """
    def __init__(self, cid, msg, status):
        super(HTTPException, self).__init__(cid, msg)
        self.status = status
        self.reason = responses[status]

    def __repr__(self):
        return '<{} at {} cid:`{}`, status:`{}`, msg:`{}`>'.format(
            self.__class__.__name__, hex(id(self)), self.cid, self.status, self.msg)

class ParsingException(ZatoException):
    """ Raised when the error is to do with parsing of documents, such as an input
    XML document.
    """

class NoDistributionFound(ZatoException):
    """ Raised when an attempt is made to import services from a Distutils2 archive
    or directory but they don't contain a proper Distutils2 distribution.
    """
    def __init__(self, path):
        super(NoDistributionFound, self).__init__(None, 'No Disutils distribution in path:[{}]'.format(path))

class Inactive(ZatoException):
    """ Raised when an attempt was made to use an inactive resource, such
    as an outgoing connection or a channel.
    """
    def __init__(self, name):
        super(Inactive, self).__init__(None, '[{}] is inactive'.format(name))

class SourceInfo(object):
    """ A bunch of attributes dealing the service's source code.
    """
    def __init__(self):
        self.source = None
        self.source_html = None
        self.path = None
        self.hash = None
        self.hash_method = None
        self.server_name = None

class StatsElem(object):
    """ A single element of a statistics query result concerning a particular service.
    All values make sense only within the time interval of the original query, e.g. a 'min_resp_time'
    may be 18 ms in this element because it represents statistics regarding, say,
    the last hour yet in a different period the 'min_resp_time' may be a completely
    different value. Likewise, 'all' in the description of parameters below means
    'all that matched given query criteria' rather than 'all that ever existed'.

    service_name - name of the service this element describes
    usage - how many times the service has been invoked
    mean - an arithmetical average of all the mean response times  (in ms)
    rate - usage rate in requests/s (up to 1 decimal point)
    time - time spent by this service on processing the messages (in ms)
    usage_trend - a CSV list of values representing the service usage
    usage_trend_int - a list of integers representing the service usage
    mean_trend - a CSV list of values representing mean response times (in ms)
    mean_trend_int - a list of integers representing mean response times (in ms)
    min_resp_time - minimum service response time (in ms)
    max_resp_time - maximum service response time (in ms)
    all_services_usage - how many times all the services have been invoked
    all_services_time - how much time all the services spent on processing the messages (in ms)
    mean_all_services - an arithmetical average of all the mean response times  of all services (in ms)
    usage_perc_all_services - this service's usage as a percentage of all_services_usage (up to 2 decimal points)
    time_perc_all_services - this service's share as a percentage of all_services_time (up to 2 decimal points)
    expected_time_elems - an OrderedDict of all the time slots mapped to a mean time and rate
    temp_rate - a temporary place for keeping request rates, needed to get a weighted mean of uneven execution periods
    temp_mean - just like temp_rate but for mean response times
    temp_mean_count - how many periods containing a mean rate there were
    """
    def __init__(self, service_name=None, mean=None):
        self.service_name = service_name
        self.usage = 0
        self.mean = mean
        self.rate = 0.0
        self.time = 0
        self.usage_trend_int = []
        self.mean_trend_int = []
        self.min_resp_time = maxint # Assuming that there sure will be at least one response time lower than that
        self.max_resp_time = 0
        self.all_services_usage = 0
        self.all_services_time = 0
        self.mean_all_services = 0
        self.usage_perc_all_services = 0
        self.time_perc_all_services = 0
        self.expected_time_elems = OrderedDict()
        self.temp_rate = 0
        self.temp_mean = 0
        self.temp_mean_count = 0

    def get_attrs(self, ignore=[]):
        for attr in dir(self):
            if attr.startswith('__') or attr.startswith('temp_') or callable(getattr(self, attr)) or attr in ignore:
                continue
            yield attr

    def to_dict(self, ignore=None):
        if not ignore:
            ignore = ['expected_time_elems', 'mean_trend_int', 'usage_trend_int']
        return {attr: getattr(self, attr) for attr in self.get_attrs(ignore)}

    @staticmethod
    def from_json(item):
        stats_elem = StatsElem()
        for k, v in item.items():
            setattr(stats_elem, k, v)

        return stats_elem

    @staticmethod
    def from_xml(item):
        stats_elem = StatsElem()
        for child in item.getchildren():
            setattr(stats_elem, child.xpath('local-name()'), child.pyval)

        return stats_elem

    def __repr__(self):
        buff = StringIO()
        buff.write('<{} at {} '.format(self.__class__.__name__, hex(id(self))))

        attrs = ('{}=[{}]'.format(attr, getattr(self, attr)) for attr in self.get_attrs())
        buff.write(', '.join(attrs))

        buff.write('>')

        value = buff.getvalue()
        buff.close()

        return value

    def __iadd__(self, other):
        self.max_resp_time = max(self.max_resp_time, other.max_resp_time)
        self.min_resp_time = min(self.min_resp_time, other.min_resp_time)
        self.usage += other.usage

        return self

    def __bool__(self):
        return bool(self.service_name) # Empty stats_elems won't have a service name set<|MERGE_RESOLUTION|>--- conflicted
+++ resolved
@@ -24,11 +24,7 @@
 from bunch import Bunch
 
 # candv
-<<<<<<< HEAD
 from candv import Constants, ValueConstant
-=======
-from candv import ValueConstant
->>>>>>> c2249bb4
 
 # lxml
 from lxml import etree
