# -*- coding: utf-8 -*-

"""
Copyright (C) 2010 Dariusz Suchojad <dsuch at zato.io>

Licensed under LGPLv3, see LICENSE.txt for terms and conditions.
"""

from __future__ import absolute_import, division, print_function, unicode_literals

# stdlib
from ftplib import FTP_PORT
from json import dumps

# dictalchemy
from dictalchemy import make_class_dictable

# SQLAlchemy
from sqlalchemy import Boolean, Column, DateTime, Enum, ForeignKey, Index, Integer, LargeBinary, Sequence, SmallInteger, String, \
     Text, UniqueConstraint
from sqlalchemy.ext.declarative import declarative_base
from sqlalchemy.orm import backref, relation, relationship

# Zato
from zato.common import AMQP, CASSANDRA, CLOUD, CONNECTION, HTTP_SOAP_SERIALIZATION_TYPE, INVOCATION_TARGET, MISC, NOTIF, \
     MSG_PATTERN_TYPE, ODOO, PUB_SUB, SCHEDULER, STOMP, PARAMS_PRIORITY, URL_PARAMS_PRIORITY, URL_TYPE
from zato.common.odb import WMQ_DEFAULT_PRIORITY

Base = declarative_base()
make_class_dictable(Base)

# ################################################################################################################################

def to_json(model, return_as_dict=False):
    """ Returns a JSON representation of an SQLAlchemy-backed object.
    """
    json = {}
    json['fields'] = {}
    json['pk'] = getattr(model, 'id')

    for col in model._sa_class_manager.mapper.mapped_table.columns:
        json['fields'][col.name] = getattr(model, col.name)

    if return_as_dict:
        return json
    else:
        return dumps([json])

# ################################################################################################################################

class AlembicRevision(Base):
    """ A table for Alembic to store its revision IDs for SQL migrations.
    Note that Alembic as of version 0.6.0 which is the latest one right now (Sun, Jun 8 2014)
    doesn't declare 'version_num' to be a primary key but we need to because SQLAlchemy always needs one.
    """
    __tablename__ = 'alembic_version'
    version_num = Column(String(32), primary_key=True)

    def __init__(self, version_num=None):
        self.version_num = version_num

# ################################################################################################################################

class ZatoInstallState(Base):
    """ Contains a row for each Zato installation belonging to that particular
    ODB. For instance, installing Zato 1.0 will add a new row, installing 1.1
    """
    __tablename__ = 'install_state'

    id = Column(Integer, Sequence('install_state_seq'), primary_key=True)
    version = Column(Integer, unique=True, nullable=False)
    install_time = Column(DateTime(), nullable=False)
    source_host = Column(String(200), nullable=False)
    source_user = Column(String(200), nullable=False)

    def __init__(self, id=None, version=None, install_time=None, source_host=None,
                 source_user=None):
        self.id = id
        self.version = version
        self.install_time = install_time
        self.source_host = source_host
        self.source_user = source_user

# ################################################################################################################################

class Cluster(Base):
    """ Represents a Zato cluster.
    """
    __tablename__ = 'cluster'

    id = Column(Integer, Sequence('cluster_id_seq'), primary_key=True)
    name = Column(String(200), unique=True, nullable=False)
    description = Column(String(1000), nullable=True)
    odb_type = Column(String(30), nullable=False)
    odb_host = Column(String(200), nullable=True)
    odb_port = Column(Integer(), nullable=True)
    odb_user = Column(String(200), nullable=True)
    odb_db_name = Column(String(200), nullable=True)
    odb_schema = Column(String(200), nullable=True)
    broker_host = Column(String(200), nullable=False)
    broker_port = Column(Integer(), nullable=False)
    lb_host = Column(String(200), nullable=False)
    lb_port = Column(Integer(), nullable=False)
    lb_agent_port = Column(Integer(), nullable=False)
    cw_srv_id = Column(Integer(), nullable=True)
    cw_srv_keep_alive_dt = Column(DateTime(), nullable=True)

    def __init__(self, id=None, name=None, description=None, odb_type=None,
                 odb_host=None, odb_port=None, odb_user=None, odb_db_name=None,
                 odb_schema=None, broker_host=None,
                 broker_port=None, lb_host=None, lb_port=None,
                 lb_agent_port=None, cw_srv_id=None, cw_srv_keep_alive_dt=None):
        self.id = id
        self.name = name
        self.description = description
        self.odb_type = odb_type
        self.odb_host = odb_host
        self.odb_port = odb_port
        self.odb_user = odb_user
        self.odb_db_name = odb_db_name
        self.odb_schema = odb_schema
        self.broker_host = broker_host
        self.broker_port = broker_port
        self.lb_host = lb_host
        self.lb_agent_port = lb_agent_port
        self.lb_port = lb_port
        self.cw_srv_id = cw_srv_id
        self.cw_srv_keep_alive_dt = cw_srv_keep_alive_dt

    def to_json(self):
        return to_json(self)

# ################################################################################################################################

class Server(Base):
    """ Represents a Zato server.
    """
    __tablename__ = 'server'
    __table_args__ = (UniqueConstraint('name', 'cluster_id'), {})

    id = Column(Integer, Sequence('server_id_seq'), primary_key=True)
    name = Column(String(200), nullable=False)
    host = Column(String(400), nullable=True)

    bind_host = Column(String(400), nullable=True)
    bind_port = Column(Integer(), nullable=True)
    preferred_address = Column(String(400), nullable=True)
    crypto_use_tls = Column(Boolean(), nullable=True)

    # If the server's request to join a cluster has been accepted, and for now
    # it will always be.
    last_join_status = Column(String(40), nullable=True)
    last_join_mod_date = Column(DateTime(), nullable=True)
    last_join_mod_by = Column(String(200), nullable=True)

    # Whether the server's up or not
    up_status = Column(String(40), nullable=True)
    up_mod_date = Column(DateTime(), nullable=True)

    token = Column(String(32), nullable=False)

    cluster_id = Column(Integer, ForeignKey('cluster.id', ondelete='CASCADE'), nullable=False)
    cluster = relationship(Cluster, backref=backref('servers', order_by=name, cascade='all, delete, delete-orphan'))

    def __init__(self, id=None, name=None, cluster=None, token=None,
                 last_join_status=None, last_join_mod_date=None, last_join_mod_by=None):
        self.id = id
        self.name = name
        self.cluster = cluster
        self.token = token
        self.last_join_status = last_join_status
        self.last_join_mod_date = last_join_mod_date
        self.last_join_mod_by = last_join_mod_by
        self.has_lb_config = False # Not used by the database
        self.in_lb = False # Not used by the database
        self.lb_state = None # Not used by the database
        self.lb_address = None # Not used by the database
        self.may_be_deleted = None # Not used by the database
        self.up_mod_date_user = None # Not used by the database

# ################################################################################################################################

class SecurityBase(Base):
    """ A base class for all the security definitions.
    """
    __tablename__ = 'sec_base'
    __table_args__ = (UniqueConstraint('cluster_id', 'name'),
        UniqueConstraint('cluster_id', 'username', 'sec_type'), {})
    __mapper_args__ = {'polymorphic_on': 'sec_type'}

    id = Column(Integer, Sequence('sec_base_seq'), primary_key=True)
    name = Column(String(200), nullable=False)

    # It's nullable because some children classes do not use usernames
    username = Column(String(200), nullable=True)

    password = Column(String(64), nullable=True)
    password_type = Column(String(45), nullable=True)
    is_active = Column(Boolean(), nullable=False)
    sec_type = Column(String(45), nullable=False)

    cluster_id = Column(Integer, ForeignKey('cluster.id', ondelete='CASCADE'), nullable=False)
    cluster = relationship(Cluster, backref=backref('security_list', order_by=name, cascade='all, delete, delete-orphan'))

# ################################################################################################################################

class HTTPBasicAuth(SecurityBase):
    """ An HTTP Basic Auth definition.
    """
    __tablename__ = 'sec_basic_auth'
    __mapper_args__ = {'polymorphic_identity': 'basic_auth'}

    id = Column(Integer, ForeignKey('sec_base.id'), primary_key=True)
    realm = Column(String(200), nullable=False)

    def __init__(self, id=None, name=None, is_active=None, username=None, realm=None, password=None, cluster=None):
        self.id = id
        self.name = name
        self.is_active = is_active
        self.username = username
        self.realm = realm
        self.password = password
        self.cluster = cluster

# ################################################################################################################################

class JWT(SecurityBase):
    """ A set of JavaScript Web Token (JWT) credentials.
    """
    __tablename__ = 'sec_jwt'
    __mapper_args__ = {'polymorphic_identity': 'jwt'}

    id = Column(Integer, ForeignKey('sec_base.id'), primary_key=True)
    ttl = Column(Integer, nullable=False)

    def __init__(self, id=None, name=None, is_active=None, username=None, password=None, ttl=None, cluster=None):
        self.id = id
        self.name = name
        self.is_active = is_active
        self.username = username
        self.password = password
        self.ttl = ttl
        self.cluster = cluster

# ################################################################################################################################

class WSSDefinition(SecurityBase):
    """ A WS-Security definition.
    """
    __tablename__ = 'sec_wss_def'
    __mapper_args__ = {'polymorphic_identity':'wss'}

    id = Column(Integer, ForeignKey('sec_base.id'), primary_key=True)
    reject_empty_nonce_creat = Column(Boolean(), nullable=False)
    reject_stale_tokens = Column(Boolean(), nullable=True)
    reject_expiry_limit = Column(Integer(), nullable=False)
    nonce_freshness_time = Column(Integer(), nullable=True)

    def __init__(self, id=None, name=None, is_active=None, username=None,
                 password=None, password_type=None, reject_empty_nonce_creat=None,
                 reject_stale_tokens=None, reject_expiry_limit=None,
                 nonce_freshness_time=None, cluster=None, password_type_raw=None):
        self.id = id
        self.name = name
        self.is_active = is_active
        self.username = username
        self.password = password
        self.password_type = password_type
        self.reject_empty_nonce_creat = reject_empty_nonce_creat
        self.reject_stale_tokens = reject_stale_tokens
        self.reject_expiry_limit = reject_expiry_limit
        self.nonce_freshness_time = nonce_freshness_time
        self.cluster = cluster
        self.password_type_raw = password_type_raw

# ################################################################################################################################

class TechnicalAccount(SecurityBase):
    """ Stores information about technical accounts, used for instance by Zato
    itself for securing access to its API.
    """
    __tablename__ = 'sec_tech_acc'
    __mapper_args__ = {'polymorphic_identity':'tech_acc'}

    id = Column(Integer, ForeignKey('sec_base.id'), primary_key=True)
    salt = Column(String(32), nullable=False)

    def __init__(self, id=None, name=None, is_active=None, password=None, salt=None, cluster=None):
        self.id = id
        self.name = name
        self.is_active = is_active
        self.password = password
        self.salt = salt
        self.cluster = cluster

    def to_json(self):
        return to_json(self)

# ################################################################################################################################

class OAuth(SecurityBase):
    """ Stores OAuth credentials.
    """
    __tablename__ = 'sec_oauth'
    __mapper_args__ = {'polymorphic_identity':'oauth'}

    id = Column(Integer, ForeignKey('sec_base.id'), primary_key=True)
    proto_version = Column(String(32), nullable=False)
    sig_method = Column(String(32), nullable=False) # HMAC-SHA1 or PLAINTEXT
    max_nonce_log = Column(Integer(), nullable=False)

    def __init__(self, id=None, name=None, is_active=None, username=None,
                 password=None, proto_version=None, sig_method=None,
                 max_nonce_log=None, cluster=None):
        self.id = id
        self.name = name
        self.is_active = is_active
        self.username = username
        self.password = password
        self.proto_version = proto_version
        self.sig_method = sig_method
        self.max_nonce_log = max_nonce_log
        self.cluster = cluster

    def to_json(self):
        return to_json(self)

# ################################################################################################################################

class NTLM(SecurityBase):
    """ Stores NTLM definitions.
    """
    __tablename__ = 'sec_ntlm'
    __mapper_args__ = {'polymorphic_identity': 'ntlm'}

    id = Column(Integer, ForeignKey('sec_base.id'), primary_key=True)

    def __init__(self, id=None, name=None, is_active=None, username=None, password=None, cluster=None):
        self.id = id
        self.name = name
        self.is_active = is_active
        self.username = username
        self.cluster = cluster

    def to_json(self):
        return to_json(self)

# ################################################################################################################################

class AWSSecurity(SecurityBase):
    """ Stores Amazon credentials.
    """
    __tablename__ = 'sec_aws'
    __mapper_args__ = {'polymorphic_identity': 'aws'}

    id = Column(Integer, ForeignKey('sec_base.id'), primary_key=True)

    def __init__(self, id=None, name=None, is_active=None, username=None, password=None, cluster=None):
        self.id = id
        self.name = name
        self.is_active = is_active
        self.username = username
        self.password = password
        self.cluster = cluster

    def to_json(self):
        return to_json(self)

# ################################################################################################################################

class OpenStackSecurity(SecurityBase):
    """ Stores OpenStack credentials..
    """
    __tablename__ = 'sec_openstack'
    __mapper_args__ = {'polymorphic_identity': 'openstack'}

    id = Column(Integer, ForeignKey('sec_base.id'), primary_key=True)

    def __init__(self, id=None, name=None, is_active=None, username=None, password=None, cluster=None):
        self.id = id
        self.name = name
        self.is_active = is_active
        self.username = username
        self.cluster = cluster

    def to_json(self):
        return to_json(self)

# ################################################################################################################################

class APIKeySecurity(SecurityBase):
    """ Stores API keys.
    """
    __tablename__ = 'sec_apikey'
    __mapper_args__ = {'polymorphic_identity': 'apikey'}

    id = Column(Integer, ForeignKey('sec_base.id'), primary_key=True)

    def __init__(self, id=None, name=None, is_active=None, username=None, password=None, cluster=None):
        self.id = id
        self.name = name
        self.is_active = is_active
        self.username = username
        self.password = password
        self.cluster = cluster

    def to_json(self):
        return to_json(self)

# ################################################################################################################################

class XPathSecurity(SecurityBase):
    """ Stores XPath-based credentials.
    """
    __tablename__ = 'sec_xpath'
    __mapper_args__ = {'polymorphic_identity':'xpath_sec'}

    id = Column(Integer, ForeignKey('sec_base.id'), primary_key=True)
    username_expr = Column(String(200), nullable=False)
    password_expr = Column(String(200), nullable=True)

    def __init__(self, id=None, name=None, is_active=None, username=None, password=None, username_expr=None, password_expr=None,
                 cluster=None):
        self.id = id
        self.name = name
        self.is_active = is_active
        self.username = username
        self.password = password
        self.username_expr = username_expr
        self.password_expr = password_expr
        self.cluster = cluster

    def to_json(self):
        return to_json(self)

# ################################################################################################################################

class TLSKeyCertSecurity(SecurityBase):
    """ Stores information regarding TLS key/cert pairs used in outgoing connections.
    """
    __tablename__ = 'sec_tls_key_cert'
    __mapper_args__ = {'polymorphic_identity':'tls_key_cert'}

    id = Column(Integer, ForeignKey('sec_base.id'), primary_key=True)
    info = Column(LargeBinary(200000), nullable=False)
    value = Column(LargeBinary(200000), nullable=False)

# ################################################################################################################################

class TLSChannelSecurity(SecurityBase):
    """ Stores information regarding TLS client certificate-based security definitions.
    """
    __tablename__ = 'sec_tls_channel'
    __mapper_args__ = {'polymorphic_identity':'tls_channel_sec'}

    id = Column(Integer, ForeignKey('sec_base.id'), primary_key=True)
    value = Column(LargeBinary(200000), nullable=False)

# ################################################################################################################################

class VaultConnection(SecurityBase):
    """ Stores information on how to connect to Vault and how to authenticate against it by default.
    """
    __tablename__ = 'sec_vault_conn'
    __mapper_args__ = {'polymorphic_identity':'vault_conn_sec'}

    id = Column(Integer, ForeignKey('sec_base.id'), primary_key=True)
    url = Column(String(200), nullable=False)
    token = Column(String(200), nullable=True)
    default_auth_method = Column(String(200), nullable=True)
    timeout = Column(Integer, nullable=False)
    allow_redirects = Column(Boolean(), nullable=False)
    tls_verify = Column(Boolean(), nullable=False)

    tls_key_cert_id = Column(Integer, ForeignKey('sec_tls_key_cert.id', ondelete='CASCADE'), nullable=True)
    tls_ca_cert_id = Column(Integer, ForeignKey('sec_tls_ca_cert.id', ondelete='CASCADE'), nullable=True)

    service_id = Column(Integer, ForeignKey('service.id', ondelete='CASCADE'), nullable=True)
    service = relationship('Service', backref=backref('vault_conn_list', order_by=id, cascade='all, delete, delete-orphan'))

# ################################################################################################################################

class TLSCACert(Base):
    """ Stores information regarding CA certs.
    """
    __tablename__ = 'sec_tls_ca_cert'

    id = Column(Integer, Sequence('sec_tls_ca_cert_seq'), primary_key=True)
    name = Column(String(200), nullable=False)
    value = Column(LargeBinary(200000), nullable=False)
    info = Column(LargeBinary(200000), nullable=False)
    is_active = Column(Boolean(), nullable=False)

    cluster_id = Column(Integer, ForeignKey('cluster.id', ondelete='CASCADE'), nullable=False)
    cluster = relationship(Cluster, backref=backref('ca_cert_list', order_by=name, cascade='all, delete, delete-orphan'))

# ################################################################################################################################

class HTTPSOAP(Base):
    """ An incoming or outgoing HTTP/SOAP connection.
    """
    __tablename__ = 'http_soap'
    __table_args__ = (
        UniqueConstraint('name', 'connection', 'transport', 'cluster_id'),
        Index('path_host_conn_act_clus_idx', 'url_path', 'host', 'connection', 'soap_action', 'cluster_id', unique=True), {})

    id = Column(Integer, Sequence('http_soap_seq'), primary_key=True)
    name = Column(String(200), nullable=False)
    is_active = Column(Boolean(), nullable=False)
    is_internal = Column(Boolean(), nullable=False)

    connection = Column(Enum(CONNECTION.CHANNEL, CONNECTION.OUTGOING, name='http_soap_connection'), nullable=False)
    transport = Column(Enum(URL_TYPE.PLAIN_HTTP, URL_TYPE.SOAP, name='http_soap_transport'), nullable=False)

    host = Column(String(200), nullable=True)
    url_path = Column(String(200), nullable=False)
    method = Column(String(200), nullable=True)

    soap_action = Column(String(200), nullable=False)
    soap_version = Column(String(20), nullable=True)

    data_format = Column(String(20), nullable=True)
    content_type = Column(String(200), nullable=True)

    ping_method = Column(String(60), nullable=True)
    pool_size = Column(Integer, nullable=True)
    serialization_type = Column(String(200), nullable=False, default=HTTP_SOAP_SERIALIZATION_TYPE.SUDS.id)
    timeout = Column(Integer(), nullable=False, default=MISC.DEFAULT_HTTP_TIMEOUT)

    merge_url_params_req = Column(Boolean, nullable=True, default=True)
    url_params_pri = Column(String(200), nullable=True, default=URL_PARAMS_PRIORITY.DEFAULT)
    params_pri = Column(String(200), nullable=True, default=PARAMS_PRIORITY.DEFAULT)

    audit_enabled = Column(Boolean, nullable=False, default=False)
    audit_back_log = Column(Integer, nullable=False, default=MISC.DEFAULT_AUDIT_BACK_LOG)
    audit_max_payload = Column(Integer, nullable=False, default=MISC.DEFAULT_AUDIT_MAX_PAYLOAD)
    audit_repl_patt_type = Column(String(200), nullable=False, default=MSG_PATTERN_TYPE.JSON_POINTER.id)

    sec_tls_ca_cert_id = Column(Integer, ForeignKey('sec_tls_ca_cert.id', ondelete='CASCADE'), nullable=True)
    sec_tls_ca_cert = relationship('TLSCACert', backref=backref('http_soap', order_by=name, cascade='all, delete, delete-orphan'))
    has_rbac = Column(Boolean, nullable=False, default=False)
    sec_use_rbac = Column(Boolean(), nullable=False, default=False)

    service_id = Column(Integer, ForeignKey('service.id', ondelete='CASCADE'), nullable=True)
    service = relationship('Service', backref=backref('http_soap', order_by=name, cascade='all, delete, delete-orphan'))

    cluster_id = Column(Integer, ForeignKey('cluster.id', ondelete='CASCADE'), nullable=False)
    cluster = relationship(Cluster, backref=backref('http_soap_list', order_by=name, cascade='all, delete, delete-orphan'))

    security_id = Column(Integer, ForeignKey('sec_base.id', ondelete='CASCADE'), nullable=True)
    security = relationship(SecurityBase, backref=backref('http_soap_list', order_by=name, cascade='all, delete, delete-orphan'))

    def __init__(self, id=None, name=None, is_active=None, is_internal=None, connection=None, transport=None, host=None,
                 url_path=None, method=None, soap_action=None, soap_version=None, data_format=None, ping_method=None,
                 pool_size=None, merge_url_params_req=None, url_params_pri=None, params_pri=None, serialization_type=None,
                 timeout=None, sec_tls_ca_cert_id=None, service_id=None, service=None, security=None, cluster_id=None,
                 cluster=None, service_name=None, security_id=None, has_rbac=None, security_name=None, content_type=None):
        self.id = id
        self.name = name
        self.is_active = is_active
        self.is_internal = is_internal
        self.connection = connection
        self.transport = transport
        self.host = host
        self.url_path = url_path
        self.method = method
        self.soap_action = soap_action
        self.soap_version = soap_version
        self.data_format = data_format
        self.ping_method = ping_method
        self.pool_size = pool_size
        self.merge_url_params_req = merge_url_params_req
        self.url_params_pri = url_params_pri
        self.params_pri = params_pri
        self.serialization_type = serialization_type
        self.timeout = timeout
        self.sec_tls_ca_cert_id = sec_tls_ca_cert_id
        self.service_id = service_id
        self.service = service
        self.security = security
        self.cluster_id = cluster_id
        self.cluster = cluster
        self.service_name = service_name # Not used by the DB
        self.security_id = security_id
        self.has_rbac = has_rbac
        self.security_name = security_name
        self.content_type = content_type

# ################################################################################################################################

class SQLConnectionPool(Base):
    """ An SQL connection pool.
    """
    __tablename__ = 'sql_pool'
    __table_args__ = (UniqueConstraint('cluster_id', 'name'), {})

    id = Column(Integer, Sequence('sql_pool_id_seq'), primary_key=True)
    name = Column(String(200), nullable=False)
    is_active = Column(Boolean(), nullable=False)
    username = Column(String(200), nullable=False)
    password = Column(String(200), nullable=False)
    db_name = Column(String(200), nullable=False)
    engine = Column(String(200), nullable=False)
    extra = Column(LargeBinary(20000), nullable=True)
    host = Column(String(200), nullable=False)
    port = Column(Integer(), nullable=False)
    pool_size = Column(Integer(), nullable=False)

    cluster_id = Column(Integer, ForeignKey('cluster.id', ondelete='CASCADE'), nullable=False)
    cluster = relationship(Cluster, backref=backref('sql_pools', order_by=name, cascade='all, delete, delete-orphan'))

    engine_text = None # For auto-completion, not used by the DB

    def __init__(self, id=None, name=None, is_active=None, db_name=None,
                 username=None, engine=None, extra=None, host=None, port=None,
                 pool_size=None, cluster=None):
        self.id = id
        self.name = name
        self.is_active = is_active
        self.db_name = db_name
        self.username = username
        self.engine = engine
        self.extra = extra
        self.host = host
        self.port = port
        self.pool_size = pool_size
        self.cluster = cluster

# ################################################################################################################################

class Service(Base):
    """ A set of basic informations about a service available in a given cluster.
    """
    __tablename__ = 'service'
    __table_args__ = (UniqueConstraint('name', 'cluster_id'), {})

    id = Column(Integer, Sequence('service_id_seq'), primary_key=True)
    name = Column(String(200), nullable=False)
    is_active = Column(Boolean(), nullable=False)
    impl_name = Column(String(2000), nullable=False)
    is_internal = Column(Boolean(), nullable=False)
    wsdl = Column(LargeBinary(5000000), nullable=True)
    wsdl_name = Column(String(200), nullable=True)

    slow_threshold = Column(Integer, nullable=False, default=99999)

    cluster_id = Column(Integer, ForeignKey('cluster.id', ondelete='CASCADE'), nullable=False)
    cluster = relationship(Cluster, backref=backref('services', order_by=name, cascade='all, delete, delete-orphan'))

    def __init__(self, id=None, name=None, is_active=None, impl_name=None,
                 is_internal=None, cluster=None, wsdl=None, wsdl_name=None):
        self.id = id
        self.name = name
        self.is_active = is_active
        self.impl_name = impl_name
        self.is_internal = is_internal
        self.cluster = cluster
        self.wsdl = wsdl
        self.wsdl_name = wsdl_name
        self.plain_http_channels = [] # Not used by the database
        self.soap_channels = [] # Not used by the database
        self.amqp_channels = [] # Not used by the database
        self.wmq_channels = [] # Not used by the database
        self.zmq_channels = [] # Not used by the database
        self.scheduler_jobs = [] # Not used by the database
        self.deployment_info = [] # Not used by the database
        self.source_info = None # Not used by the database
        self.may_be_deleted = False # Not used by the database

        self.sample_cid = None # Not used by the database
        self.sample_req_timestamp = None # Not used by the database
        self.sample_resp_timestamp = None # Not used by the database
        self.sample_req = None # Not used by the database
        self.sample_resp = None # Not used by the database
        self.sample_req_resp_freq = None # Not used by the database
        self.sample_req_html = None # Not used by the database
        self.sample_resp_html = None # Not used by the database

        self.usage = None # Not used by the database
        self.time_last = None # Not used by the database

        self.time_min_all_time = None # Not used by the database
        self.time_max_all_time = None # Not used by the database
        self.time_mean_all_time = None # Not used by the database

        self.time_usage_1h = None # Not used by the database
        self.time_min_1h = None # Not used by the database
        self.time_max_1h = None # Not used by the database
        self.time_trend_mean_1h = None # Not used by the database
        self.time_trend_rate_1h = None # Not used by the database

        self.docs_summary = None # Not used by the database
        self.docs_description = None # Not used by the database
        self.invokes = None # Not used by the database
        self.invoked_by = None # Not used by the database

# ################################################################################################################################

class DeployedService(Base):
    """ A service living on a given server.
    """
    __tablename__ = 'deployed_service'
    __table_args__ = (UniqueConstraint('server_id', 'service_id'), {})

    deployment_time = Column(DateTime(), nullable=False)
    details = Column(String(2000), nullable=False)
    source = Column(LargeBinary(500000), nullable=True)
    source_path = Column(String(2000), nullable=True)
    source_hash = Column(String(512), nullable=True)
    source_hash_method = Column(String(20), nullable=True)

    server_id = Column(Integer, ForeignKey('server.id', ondelete='CASCADE'), nullable=False, primary_key=True)
    server = relationship(Server, backref=backref('deployed_services', order_by=deployment_time, cascade='all, delete, delete-orphan'))

    service_id = Column(Integer, ForeignKey('service.id', ondelete='CASCADE'), nullable=False, primary_key=True)
    service = relationship(Service, backref=backref('deployment_data', order_by=deployment_time, cascade='all, delete, delete-orphan'))

    def __init__(self, deployment_time, details, server_id, service, source, source_path,
                 source_hash, source_hash_method):
        self.deployment_time = deployment_time
        self.details = details
        self.server_id = server_id
        self.service = service
        self.source = source
        self.source_path = source_path
        self.source_hash = source_hash
        self.source_hash_method = source_hash_method

# ################################################################################################################################

class Job(Base):
    """ A scheduler's job. Stores all the information needed to execute a job
    if it's a one-time job, otherwise the information is kept in related tables.
    """
    __tablename__ = 'job'
    __table_args__ = (UniqueConstraint('name', 'cluster_id'), {})

    id = Column(Integer, Sequence('job_id_seq'), primary_key=True)
    name = Column(String(200), nullable=False)
    is_active = Column(Boolean(), nullable=False)
    job_type = Column(Enum(SCHEDULER.JOB_TYPE.ONE_TIME, SCHEDULER.JOB_TYPE.INTERVAL_BASED,
                           SCHEDULER.JOB_TYPE.CRON_STYLE, name='job_type'), nullable=False)
    start_date = Column(DateTime(), nullable=False)
    extra = Column(LargeBinary(500000), nullable=True)

    cluster_id = Column(Integer, ForeignKey('cluster.id', ondelete='CASCADE'), nullable=False)
    cluster = relationship(Cluster, backref=backref('jobs', order_by=name, cascade='all, delete, delete-orphan'))

    service_id = Column(Integer, ForeignKey('service.id', ondelete='CASCADE'), nullable=False)
    service = relationship(Service, backref=backref('jobs', order_by=name, cascade='all, delete, delete-orphan'))

    def __init__(self, id=None, name=None, is_active=None, job_type=None,
                 start_date=None, extra=None, cluster=None, cluster_id=None,
                 service=None, service_id=None, service_name=None, interval_based=None,
                 cron_style=None, definition_text=None, job_type_friendly=None):
        self.id = id
        self.name = name
        self.is_active = is_active
        self.job_type = job_type
        self.start_date = start_date
        self.extra = extra
        self.cluster = cluster
        self.cluster_id = cluster_id
        self.service = service
        self.service_id = service_id
        self.service_name = service_name # Not used by the database
        self.interval_based = interval_based
        self.cron_style = cron_style
        self.definition_text = definition_text # Not used by the database
        self.job_type_friendly = job_type_friendly # Not used by the database

# ################################################################################################################################

class IntervalBasedJob(Base):
    """ A Cron-style scheduler's job.
    """
    __tablename__ = 'job_interval_based'
    __table_args__ = (UniqueConstraint('job_id'), {})

    id = Column(Integer, Sequence('job_intrvl_seq'), primary_key=True)
    job_id = Column(Integer, nullable=False)

    weeks = Column(Integer, nullable=True)
    days = Column(Integer, nullable=True)
    hours = Column(Integer, nullable=True)
    minutes = Column(Integer, nullable=True)
    seconds = Column(Integer, nullable=True)
    repeats = Column(Integer, nullable=True)

    job_id = Column(Integer, ForeignKey('job.id', ondelete='CASCADE'), nullable=False)
    job = relationship(Job, backref=backref('interval_based', uselist=False, cascade='all, delete, delete-orphan', single_parent=True))

    def __init__(self, id=None, job=None, weeks=None, days=None, hours=None,
                 minutes=None, seconds=None, repeats=None, definition_text=None):
        self.id = id
        self.job = job
        self.weeks = weeks
        self.days = days
        self.hours = hours
        self.minutes = minutes
        self.seconds = seconds
        self.repeats = repeats
        self.definition_text = definition_text # Not used by the database

# ################################################################################################################################

class CronStyleJob(Base):
    """ A Cron-style scheduler's job.
    """
    __tablename__ = 'job_cron_style'
    __table_args__ = (UniqueConstraint('job_id'), {})

    id = Column(Integer, Sequence('job_cron_seq'), primary_key=True)
    cron_definition = Column(String(4000), nullable=False)

    job_id = Column(Integer, ForeignKey('job.id', ondelete='CASCADE'), nullable=False)
    job = relationship(Job, backref=backref('cron_style', uselist=False, cascade='all, delete, delete-orphan', single_parent=True))

    def __init__(self, id=None, job=None, cron_definition=None):
        self.id = id
        self.job = job
        self.cron_definition = cron_definition

# ################################################################################################################################

class ConnDefAMQP(Base):
    """ An AMQP connection definition.
    """
    __tablename__ = 'conn_def_amqp'
    __table_args__ = (UniqueConstraint('name', 'cluster_id'), {})

    id = Column(Integer, Sequence('conn_def_amqp_seq'), primary_key=True)
    name = Column(String(200), nullable=False)

    host = Column(String(200), nullable=False)
    port = Column(Integer(), nullable=False)
    vhost = Column(String(200), nullable=False)
    username = Column(String(200), nullable=False)
    password = Column(String(200), nullable=False)
    frame_max = Column(Integer(), nullable=False)
    heartbeat = Column(Integer(), nullable=False)

    cluster_id = Column(Integer, ForeignKey('cluster.id', ondelete='CASCADE'), nullable=False)
    cluster = relationship(Cluster, backref=backref('amqp_conn_defs', order_by=name, cascade='all, delete, delete-orphan'))

    def __init__(self, id=None, name=None, host=None, port=None, vhost=None, username=None, password=None, frame_max=None,
            heartbeat=None, cluster_id=None):
        self.id = id
        self.name = name
        self.host = host
        self.port = port
        self.vhost = vhost
        self.username = username
        self.password = password
        self.frame_max = frame_max
        self.heartbeat = heartbeat
        self.cluster_id = cluster_id

# ################################################################################################################################

class ConnDefWMQ(Base):
    """ A WebSphere MQ connection definition.
    """
    __tablename__ = 'conn_def_wmq'
    __table_args__ = (UniqueConstraint('name', 'cluster_id'), {})

    id = Column(Integer, Sequence('conn_def_wmq_seq'), primary_key=True)
    name = Column(String(200), nullable=False)
    # TODO is_active = Column(Boolean(), nullable=False)

    host = Column(String(200), nullable=False)
    port = Column(Integer, nullable=False)
    queue_manager = Column(String(200), nullable=False)
    channel = Column(String(200), nullable=False)
    cache_open_send_queues = Column(Boolean(), nullable=False)
    cache_open_receive_queues = Column(Boolean(), nullable=False)
    use_shared_connections = Column(Boolean(), nullable=False)
    dynamic_queue_template = Column(String(200), nullable=False, server_default='SYSTEM.DEFAULT.MODEL.QUEUE') # We're not actually using it yet
    ssl = Column(Boolean(), nullable=False)
    ssl_cipher_spec = Column(String(200))
    ssl_key_repository = Column(String(200))
    needs_mcd = Column(Boolean(), nullable=False)
    max_chars_printed = Column(Integer, nullable=False)

    cluster_id = Column(Integer, ForeignKey('cluster.id', ondelete='CASCADE'), nullable=False)
    cluster = relationship(Cluster, backref=backref('wmq_conn_defs', order_by=name, cascade='all, delete, delete-orphan'))

    def __init__(self, id=None, name=None, host=None, port=None,
                 queue_manager=None, channel=None, cache_open_send_queues=None,
                 cache_open_receive_queues=None, use_shared_connections=None, ssl=None,
                 ssl_cipher_spec=None, ssl_key_repository=None, needs_mcd=None,
                 max_chars_printed=None, cluster_id=None):
        self.id = id
        self.name = name
        self.host = host
        self.queue_manager = queue_manager
        self.channel = channel
        self.port = port
        self.cache_open_receive_queues = cache_open_receive_queues
        self.cache_open_send_queues = cache_open_send_queues
        self.use_shared_connections = use_shared_connections
        self.ssl = ssl
        self.ssl_cipher_spec = ssl_cipher_spec
        self.ssl_key_repository = ssl_key_repository
        self.needs_mcd = needs_mcd
        self.max_chars_printed = max_chars_printed
        self.cluster_id = cluster_id

# ################################################################################################################################

class OutgoingAMQP(Base):
    """ An outgoing AMQP connection.
    """
    __tablename__ = 'out_amqp'
    __table_args__ = (UniqueConstraint('name', 'def_id'), {})

    id = Column(Integer, Sequence('out_amqp_seq'), primary_key=True)
    name = Column(String(200), nullable=False)
    is_active = Column(Boolean(), nullable=False)

    delivery_mode = Column(SmallInteger(), nullable=False)
    priority = Column(SmallInteger(), server_default=str(AMQP.DEFAULT.PRIORITY), nullable=False)

    content_type = Column(String(200), nullable=True)
    content_encoding = Column(String(200), nullable=True)
    expiration = Column(Integer(), nullable=True)
    user_id = Column(String(200), nullable=True)
    app_id = Column(String(200), nullable=True)
    pool_size = Column(SmallInteger(), nullable=False)

    def_id = Column(Integer, ForeignKey('conn_def_amqp.id', ondelete='CASCADE'), nullable=False)
    def_ = relationship(ConnDefAMQP, backref=backref('out_conns_amqp', cascade='all, delete, delete-orphan'))

    def __init__(self, id=None, name=None, is_active=None, delivery_mode=None,
                 priority=None, content_type=None, content_encoding=None,
                 expiration=None, user_id=None, app_id=None, def_id=None,
                 delivery_mode_text=None, def_name=None):
        self.id = id
        self.name = name
        self.is_active = is_active
        self.delivery_mode = delivery_mode
        self.priority = priority
        self.content_type = content_type
        self.content_encoding = content_encoding
        self.expiration = expiration
        self.user_id = user_id
        self.app_id = app_id
        self.def_id = def_id
        self.delivery_mode_text = delivery_mode_text # Not used by the DB
        self.def_name = def_name # Not used by the DB

# ################################################################################################################################

class OutgoingFTP(Base):
    """ An outgoing FTP connection.
    """
    __tablename__ = 'out_ftp'
    __table_args__ = (UniqueConstraint('name', 'cluster_id'), {})

    id = Column(Integer, Sequence('out_ftp_seq'), primary_key=True)
    name = Column(String(200), nullable=False)
    is_active = Column(Boolean(), nullable=False)

    host = Column(String(200), nullable=False)
    user = Column(String(200), nullable=True)
    password = Column(String(200), nullable=True)
    acct = Column(String(200), nullable=True)
    timeout = Column(Integer, nullable=True)
    port = Column(Integer, server_default=str(FTP_PORT), nullable=False)
    dircache = Column(Boolean(), nullable=False)

    cluster_id = Column(Integer, ForeignKey('cluster.id', ondelete='CASCADE'), nullable=False)
    cluster = relationship(Cluster, backref=backref('out_conns_ftp', order_by=name, cascade='all, delete, delete-orphan'))

    def __init__(self, id=None, name=None, is_active=None, host=None, user=None,
                 password=None, acct=None, timeout=None, port=None, dircache=None,
                 cluster_id=None):
        self.id = id
        self.name = name
        self.is_active = is_active
        self.host = host
        self.user = user
        self.password = password
        self.acct = acct
        self.timeout = timeout
        self.port = port
        self.dircache = dircache
        self.cluster_id = cluster_id

# ################################################################################################################################

class OutgoingOdoo(Base):
    """ An outgoing Odoo connection.
    """
    __tablename__ = 'out_odoo'
    __table_args__ = (UniqueConstraint('name', 'cluster_id'), {})

    id = Column(Integer, Sequence('out_odoo_seq'), primary_key=True)
    name = Column(String(200), nullable=False)
    is_active = Column(Boolean(), nullable=False)

    host = Column(String(200), nullable=False)
    port = Column(Integer(), nullable=False, server_default=str(ODOO.DEFAULT.PORT))
    user = Column(String(200), nullable=False)
    database = Column(String(200), nullable=False)
    protocol = Column(String(200), nullable=False)
    pool_size = Column(Integer(), nullable=False, server_default=str(ODOO.DEFAULT.POOL_SIZE))
    password = Column(String(400), nullable=False)

    cluster_id = Column(Integer, ForeignKey('cluster.id', ondelete='CASCADE'), nullable=False)
    cluster = relationship(Cluster, backref=backref('out_conns_odoo', order_by=name, cascade='all, delete, delete-orphan'))

    def __init__(self):
        self.protocol_name = None # Not used by the DB

# ################################################################################################################################

class OutgoingSTOMP(Base):
    """ An outgoing STOMP connection.
    """
    __tablename__ = 'out_stomp'
    __table_args__ = (UniqueConstraint('name', 'cluster_id'), {})

    id = Column(Integer, Sequence('out_stomp_seq'), primary_key=True)
    name = Column(String(200), nullable=False)
    is_active = Column(Boolean(), nullable=False)

    username = Column(String(200), nullable=True, server_default=STOMP.DEFAULT.USERNAME)
    password = Column(String(200), nullable=True)

    address = Column(String(200), nullable=False, server_default=STOMP.DEFAULT.ADDRESS)
    proto_version = Column(String(20), nullable=False, server_default=STOMP.DEFAULT.PROTOCOL)
    timeout = Column(Integer(), nullable=False, server_default=str(STOMP.DEFAULT.TIMEOUT))

    cluster_id = Column(Integer, ForeignKey('cluster.id', ondelete='CASCADE'), nullable=False)
    cluster = relationship(Cluster, backref=backref('out_conns_stomp', order_by=name, cascade='all, delete, delete-orphan'))

# ################################################################################################################################

class OutgoingWMQ(Base):
    """ An outgoing WebSphere MQ connection.
    """
    __tablename__ = 'out_wmq'
    __table_args__ = (UniqueConstraint('name', 'def_id'), {})

    id = Column(Integer, Sequence('out_wmq_seq'), primary_key=True)
    name = Column(String(200), nullable=False)
    is_active = Column(Boolean(), nullable=False)

    delivery_mode = Column(SmallInteger(), nullable=False)
    priority = Column(SmallInteger(), server_default=str(WMQ_DEFAULT_PRIORITY), nullable=False)
    expiration = Column(String(20), nullable=True)

    def_id = Column(Integer, ForeignKey('conn_def_wmq.id', ondelete='CASCADE'), nullable=False)
    def_ = relationship(ConnDefWMQ, backref=backref('out_conns_wmq', cascade='all, delete, delete-orphan'))

    def __init__(self, id=None, name=None, is_active=None, delivery_mode=None,
                 priority=None, expiration=None, def_id=None, delivery_mode_text=None,
                 def_name=None):
        self.id = id
        self.name = name
        self.is_active = is_active
        self.delivery_mode = delivery_mode
        self.priority = priority
        self.expiration = expiration
        self.def_id = def_id
        self.delivery_mode_text = delivery_mode_text # Not used by the DB
        self.def_name = def_name # Not used by the DB

# ################################################################################################################################

class OutgoingZMQ(Base):
    """ An outgoing Zero MQ connection.
    """
    __tablename__ = 'out_zmq'
    __table_args__ = (UniqueConstraint('name', 'cluster_id'), {})

    id = Column(Integer, Sequence('out_zmq_seq'), primary_key=True)
    name = Column(String(200), nullable=False)
    is_active = Column(Boolean(), nullable=False)

    address = Column(String(200), nullable=False)
    socket_type = Column(String(20), nullable=False)
    socket_method = Column(String(20), nullable=False)

    cluster_id = Column(Integer, ForeignKey('cluster.id', ondelete='CASCADE'), nullable=False)
    cluster = relationship(Cluster, backref=backref('out_conns_zmq', order_by=name, cascade='all, delete, delete-orphan'))

    def __init__(self, id=None, name=None, is_active=None, address=None,
                 socket_type=None, cluster_id=None):
        self.id = id
        self.name = name
        self.is_active = is_active
        self.socket_type = socket_type
        self.address = address
        self.cluster_id = cluster_id

# ################################################################################################################################

class ChannelAMQP(Base):
    """ An incoming AMQP connection.
    """
    __tablename__ = 'channel_amqp'
    __table_args__ = (UniqueConstraint('name', 'def_id'), {})

    id = Column(Integer, Sequence('channel_amqp_seq'), primary_key=True)
    name = Column(String(200), nullable=False)
    is_active = Column(Boolean(), nullable=False)
    queue = Column(String(200), nullable=False)
    consumer_tag_prefix = Column(String(200), nullable=False)
    pool_size = Column(Integer, nullable=False)
    ack_mode = Column(String(20), nullable=False)
    data_format = Column(String(20), nullable=True)

    service_id = Column(Integer, ForeignKey('service.id', ondelete='CASCADE'), nullable=False)
    service = relationship(Service, backref=backref('channels_amqp', order_by=name, cascade='all, delete, delete-orphan'))

    def_id = Column(Integer, ForeignKey('conn_def_amqp.id', ondelete='CASCADE'), nullable=False)
    def_ = relationship(ConnDefAMQP, backref=backref('channels_amqp', cascade='all, delete, delete-orphan'))

    def __init__(self, id=None, name=None, is_active=None, queue=None,
                 consumer_tag_prefix=None, def_id=None, def_name=None,
                 service_name=None, data_format=None):
        self.id = id
        self.name = name
        self.is_active = is_active
        self.queue = queue
        self.consumer_tag_prefix = consumer_tag_prefix
        self.def_id = def_id
        self.def_name = def_name # Not used by the DB
        self.service_name = service_name # Not used by the DB
        self.data_format = data_format

# ################################################################################################################################

class ChannelSTOMP(Base):
    """ An incoming STOMP connection.
    """
    __tablename__ = 'channel_stomp'
    __table_args__ = (UniqueConstraint('name', 'cluster_id'), {})

    id = Column(Integer, Sequence('channel_stomp_seq'), primary_key=True)
    name = Column(String(200), nullable=False)
    is_active = Column(Boolean(), nullable=False)

    username = Column(String(200), nullable=True, server_default=STOMP.DEFAULT.USERNAME)
    password = Column(String(200), nullable=True)

    address = Column(String(200), nullable=False, server_default=STOMP.DEFAULT.ADDRESS)
    proto_version = Column(String(20), nullable=False, server_default=STOMP.DEFAULT.PROTOCOL)
    timeout = Column(Integer(), nullable=False, server_default=str(STOMP.DEFAULT.TIMEOUT))
    sub_to = Column(Text, nullable=False)

    service_id = Column(Integer, ForeignKey('service.id', ondelete='CASCADE'), nullable=False)
    service = relationship(Service, backref=backref('channels_stomp', order_by=name, cascade='all, delete, delete-orphan'))

    cluster_id = Column(Integer, ForeignKey('cluster.id', ondelete='CASCADE'), nullable=False)
    cluster = relationship(Cluster, backref=backref('channels_stomp', order_by=name, cascade='all, delete, delete-orphan'))

# ################################################################################################################################

class ChannelWMQ(Base):
    """ An incoming WebSphere MQ connection.
    """
    __tablename__ = 'channel_wmq'
    __table_args__ = (UniqueConstraint('name', 'def_id'), {})

    id = Column(Integer, Sequence('channel_wmq_seq'), primary_key=True)
    name = Column(String(200), nullable=False)
    is_active = Column(Boolean(), nullable=False)
    queue = Column(String(200), nullable=False)
    data_format = Column(String(20), nullable=True)

    service_id = Column(Integer, ForeignKey('service.id', ondelete='CASCADE'), nullable=False)
    service = relationship(Service, backref=backref('channels_wmq', order_by=name, cascade='all, delete, delete-orphan'))

    def_id = Column(Integer, ForeignKey('conn_def_wmq.id', ondelete='CASCADE'), nullable=False)
    def_ = relationship(ConnDefWMQ, backref=backref('channels_wmq', cascade='all, delete, delete-orphan'))

    def __init__(self, id=None, name=None, is_active=None, queue=None,
                 def_id=None, def_name=None, service_name=None, data_format=None):
        self.id = id
        self.name = name
        self.is_active = is_active
        self.queue = queue
        self.def_id = def_id
        self.def_name = def_name # Not used by the DB
        self.service_name = service_name # Not used by the DB
        self.data_format = data_format

# ################################################################################################################################

class ChannelZMQ(Base):
    """ An incoming Zero MQ connection.
    """
    __tablename__ = 'channel_zmq'
    __table_args__ = (UniqueConstraint('name', 'cluster_id'), {})

    id = Column(Integer, Sequence('channel_zmq_seq'), primary_key=True)
    name = Column(String(200), nullable=False)
    is_active = Column(Boolean(), nullable=False)

    address = Column(String(200), nullable=False)
    socket_type = Column(String(20), nullable=False)
    sub_key = Column(String(200), nullable=True)
    data_format = Column(String(20), nullable=True)
    socket_method = Column(String(20), nullable=False)
    pool_strategy = Column(String(20), nullable=False)
    service_source = Column(String(20), nullable=False)

    service_id = Column(Integer, ForeignKey('service.id', ondelete='CASCADE'), nullable=False)
    service = relationship(Service, backref=backref('channels_zmq', order_by=name, cascade='all, delete, delete-orphan'))

    cluster_id = Column(Integer, ForeignKey('cluster.id', ondelete='CASCADE'), nullable=False)
    cluster = relationship(Cluster, backref=backref('channels_zmq', order_by=name, cascade='all, delete, delete-orphan'))

    def __init__(self, id=None, name=None, is_active=None, address=None, socket_type=None, socket_type_text=None, sub_key=None,
                 service_name=None, data_format=None):
        self.id = id
        self.name = name
        self.is_active = is_active
        self.address = address
        self.socket_type = socket_type
        self.socket_type_text = socket_type_text # Not used by the DB
        self.sub_key = sub_key
        self.service_name = service_name # Not used by the DB
        self.data_format = data_format

# ################################################################################################################################

class DeploymentPackage(Base):
    """ A package to be deployed onto a server, either a plain .py/.pyw or
    a Distutils2 archive.
    """
    __tablename__ = 'deployment_package'

    id = Column(Integer, Sequence('depl_package_seq'), primary_key=True)
    deployment_time = Column(DateTime(), nullable=False)
    details = Column(String(2000), nullable=False)

    payload_name = Column(String(200), nullable=False)
    payload = Column(LargeBinary(5000000), nullable=False)

    server_id = Column(Integer, ForeignKey('server.id', ondelete='CASCADE'), nullable=False, primary_key=False)
    server = relationship(Server, backref=backref('originating_deployment_packages', order_by=deployment_time, cascade='all, delete, delete-orphan'))

    def __init__(self, id=None, deployment_time=None, details=None, payload_name=None, payload=None):
        self.id = id
        self.deployment_time = deployment_time
        self.details = details
        self.payload_name = payload_name
        self.payload = payload

# ################################################################################################################################

class DeploymentStatus(Base):
    """ Whether a server has already deployed a given package.
    """
    __tablename__ = 'deployment_status'
    __table_args__ = (UniqueConstraint('package_id', 'server_id'), {})

    id = Column(Integer, Sequence('depl_status_seq'), primary_key=True)

    package_id = Column(Integer, ForeignKey('deployment_package.id', ondelete='CASCADE'), nullable=False, primary_key=False)
    package = relationship(DeploymentPackage, backref=backref('deployment_status_list', order_by=package_id, cascade='all, delete, delete-orphan'))

    server_id = Column(Integer, ForeignKey('server.id', ondelete='CASCADE'), nullable=False, primary_key=False)
    server = relationship(Server, backref=backref('deployment_status_list', order_by=server_id, cascade='all, delete, delete-orphan'))

    # See zato.common.DEPLOYMENT_STATUS
    status = Column(String(20), nullable=False)
    status_change_time = Column(DateTime(), nullable=False)

    def __init__(self, package_id=None, server_id=None, status=None, status_change_time=None):
        self.package_id = package_id
        self.server_id = server_id
        self.status = status
        self.status_change_time = status_change_time

# ################################################################################################################################

class DeliveryDefinitionBase(Base):
    """ A guaranteed delivery's definition (base class).
    """
    __tablename__ = 'delivery_def_base'
    __mapper_args__ = {'polymorphic_on': 'target_type'}

    id = Column(Integer, Sequence('deliv_def_seq'), primary_key=True)
    name = Column(String(200), nullable=False, index=True)
    short_def = Column(String(200), nullable=False)
    last_used = Column(DateTime(), nullable=True)

    target_type = Column(String(200), nullable=False)
    callback_list = Column(LargeBinary(10000), nullable=True)

    expire_after = Column(Integer, nullable=False)
    expire_arch_succ_after = Column(Integer, nullable=False)
    expire_arch_fail_after = Column(Integer, nullable=False)
    check_after = Column(Integer, nullable=False)
    retry_repeats = Column(Integer, nullable=False)
    retry_seconds = Column(Integer, nullable=False)

    cluster_id = Column(Integer, ForeignKey('cluster.id', ondelete='CASCADE'), nullable=False)
    cluster = relationship(Cluster, backref=backref('delivery_list', order_by=name, cascade='all, delete, delete-orphan'))

# ################################################################################################################################

class DeliveryDefinitionOutconnWMQ(DeliveryDefinitionBase):
    """ A guaranteed delivery's definition (outgoing WebSphere MQ connections).
    """
    __tablename__ = 'delivery_def_out_wmq'
    __mapper_args__ = {'polymorphic_identity': INVOCATION_TARGET.OUTCONN_WMQ}

    id = Column(Integer, ForeignKey('delivery_def_base.id'), primary_key=True)
    target_id = Column(Integer, ForeignKey('out_wmq.id', ondelete='CASCADE'), nullable=False, primary_key=False)
    target = relationship(OutgoingWMQ, backref=backref('delivery_def_list', order_by=target_id, cascade='all, delete, delete-orphan'))

    def __init__(self, id=None, target_id=None):
        self.id = id
        self.target_id = target_id

# ################################################################################################################################

class Delivery(Base):
    """ A guaranteed delivery.
    """
    __tablename__ = 'delivery'

    id = Column(Integer, Sequence('deliv_seq'), primary_key=True)
    task_id = Column(String(64), unique=True, nullable=False, index=True)

    name = Column(String(200), nullable=False)
    creation_time = Column(DateTime(), nullable=False)

    args = Column(LargeBinary(1000000), nullable=True)
    kwargs = Column(LargeBinary(1000000), nullable=True)

    last_used = Column(DateTime(), nullable=True)
    resubmit_count = Column(Integer, nullable=False, default=0)

    state = Column(String(200), nullable=False, index=True)

    source_count = Column(Integer, nullable=False, default=1)
    target_count = Column(Integer, nullable=False, default=0)

    definition_id = Column(Integer, ForeignKey('delivery_def_base.id', ondelete='CASCADE'), nullable=False, primary_key=False)
    definition = relationship(DeliveryDefinitionBase, backref=backref('delivery_list', order_by=creation_time, cascade='all, delete, delete-orphan'))

# ################################################################################################################################

class DeliveryPayload(Base):
    """ A guaranteed delivery's payload.
    """
    __tablename__ = 'delivery_payload'

    id = Column(Integer, Sequence('deliv_payl_seq'), primary_key=True)
    task_id = Column(String(64), unique=True, nullable=False, index=True)

    creation_time = Column(DateTime(), nullable=False)
    payload = Column(LargeBinary(5000000), nullable=False)

    delivery_id = Column(Integer, ForeignKey('delivery.id', ondelete='CASCADE'), nullable=False, primary_key=False)
    delivery = relationship(Delivery, backref=backref('payload', uselist=False, cascade='all, delete, delete-orphan', single_parent=True))

# ################################################################################################################################

class DeliveryHistory(Base):
    """ A guaranteed delivery's history.
    """
    __tablename__ = 'delivery_history'

    id = Column(Integer, Sequence('deliv_payl_seq'), primary_key=True)
    task_id = Column(String(64), unique=True, nullable=False, index=True)

    entry_type = Column(String(64), nullable=False)
    entry_time = Column(DateTime(), nullable=False, index=True)
    entry_ctx = Column(LargeBinary(6000000), nullable=False)
    resubmit_count = Column(Integer, nullable=False, default=0) # Copy of delivery.resubmit_count so it's known for each history entry

    delivery_id = Column(Integer, ForeignKey('delivery.id', ondelete='CASCADE'), nullable=False, primary_key=False)
    delivery = relationship(Delivery, backref=backref('history_list', order_by=entry_time, cascade='all, delete, delete-orphan'))

# ################################################################################################################################

class MsgNamespace(Base):
    """ A message namespace, used in XPath, for instance.
    """
    __tablename__ = 'msg_ns'
    __table_args__ = (UniqueConstraint('name', 'cluster_id'), {})

    id = Column(Integer, Sequence('msg_ns_seq'), primary_key=True)
    name = Column(String(200), nullable=False)
    value = Column(String(500), nullable=False)

    cluster_id = Column(Integer, ForeignKey('cluster.id', ondelete='CASCADE'), nullable=False)
    cluster = relationship(Cluster, backref=backref('namespaces', order_by=name, cascade='all, delete, delete-orphan'))

    def __init__(self, id=None, name=None, value=None, cluster_id=None):
        self.id = id
        self.name = name
        self.value = value
        self.cluster_id = cluster_id

# ################################################################################################################################

class XPath(Base):
    """ An XPath expression to run against XML messages.
    """
    __tablename__ = 'msg_xpath'
    __table_args__ = (UniqueConstraint('name', 'cluster_id'), {})

    id = Column(Integer, Sequence('msg_xpath_seq'), primary_key=True)
    name = Column(String(200), nullable=False)
    value = Column(String(1500), nullable=False)

    cluster_id = Column(Integer, ForeignKey('cluster.id', ondelete='CASCADE'), nullable=False)
    cluster = relationship(Cluster, backref=backref('xpaths', order_by=name, cascade='all, delete, delete-orphan'))

    def __init__(self, id=None, name=None, value=None, cluster_id=None):
        self.id = id
        self.name = name
        self.value = value
        self.cluster_id = cluster_id

# ################################################################################################################################

class JSONPointer(Base):
    """ An XPath-list expression to run against JSON messages.
    """
    __tablename__ = 'msg_json_pointer'
    __table_args__ = (UniqueConstraint('name', 'cluster_id'), {})

    id = Column(Integer, Sequence('msg_json_pointer_seq'), primary_key=True)
    name = Column(String(200), nullable=False)
    value = Column(String(1500), nullable=False)

    cluster_id = Column(Integer, ForeignKey('cluster.id', ondelete='CASCADE'), nullable=False)
    cluster = relationship(Cluster, backref=backref('json_pointers', order_by=name, cascade='all, delete, delete-orphan'))

    def __init__(self, id=None, name=None, value=None, cluster_id=None):
        self.id = id
        self.name = name
        self.value = value
        self.cluster_id = cluster_id

# ################################################################################################################################

class HTTSOAPAudit(Base):
    """ An audit log for HTTP/SOAP channels and outgoing connections.
    """
    __tablename__ = 'http_soap_audit'

    id = Column(Integer, Sequence('http_soap_audit_seq'), primary_key=True)
    name = Column(String(200), nullable=False, index=True)
    cid = Column(String(200), nullable=False, index=True)

    transport = Column(String(200), nullable=False, index=True)
    connection = Column(String(200), nullable=False, index=True)

    req_time = Column(DateTime(), nullable=False)
    resp_time = Column(DateTime(), nullable=True)

    user_token = Column(String(200), nullable=True, index=True)
    invoke_ok = Column(Boolean(), nullable=True)
    auth_ok = Column(Boolean(), nullable=True)
    remote_addr = Column(String(200), nullable=False, index=True)

    req_headers = Column(LargeBinary(), nullable=True)
    req_payload = Column(LargeBinary(), nullable=True)
    resp_headers = Column(LargeBinary(), nullable=True)
    resp_payload = Column(LargeBinary(), nullable=True)

    cluster_id = Column(Integer, ForeignKey('cluster.id', ondelete='CASCADE'), nullable=False)
    conn_id = Column(Integer, ForeignKey('http_soap.id', ondelete='CASCADE'), nullable=False)

    def __init__(self, id=None, name=None, cid=None, transport=None,
            connection=None, req_time=None, resp_time=None, user_token=None,
            invoke_ok=None, auth_ok=None, remote_addr=None, req_headers=None,
            req_payload=None, resp_headers=None, resp_payload=None):

        self.id = id
        self.name = name
        self.cid = cid

        self.transport = transport
        self.connection = connection

        self.req_time = req_time
        self.resp_time = resp_time

        self.user_token = user_token
        self.invoke_ok = invoke_ok
        self.auth_ok = auth_ok
        self.remote_addr = remote_addr

        self.req_headers = req_headers
        self.req_payload = req_payload
        self.resp_headers = resp_headers
        self.resp_payload = resp_payload

# ################################################################################################################################

class HTTSOAPAuditReplacePatternsJSONPointer(Base):
    """ JSONPointer replace patterns for HTTP/SOAP connections.
    """
    __tablename__ = 'http_soap_au_rpl_p_jp'
    __table_args__ = (UniqueConstraint('conn_id', 'pattern_id'), {})

    id = Column(Integer, Sequence('htp_sp_ad_rpl_p_jp_seq'), primary_key=True)
    conn_id = Column(Integer, ForeignKey('http_soap.id', ondelete='CASCADE'), nullable=False)
    pattern_id = Column(Integer, ForeignKey('msg_json_pointer.id', ondelete='CASCADE'), nullable=False)
    cluster_id = Column(Integer, ForeignKey('cluster.id', ondelete='CASCADE'), nullable=False)

    replace_patterns_json_pointer = relationship(HTTPSOAP,
        backref=backref('replace_patterns_json_pointer', order_by=id, cascade='all, delete, delete-orphan'))

    pattern = relationship(JSONPointer)

# ################################################################################################################################

class HTTSOAPAuditReplacePatternsXPath(Base):
    """ XPath replace patterns for HTTP/SOAP connections.
    """
    __tablename__ = 'http_soap_au_rpl_p_xp'
    __table_args__ = (UniqueConstraint('conn_id', 'pattern_id'), {})

    id = Column(Integer, Sequence('htp_sp_ad_rpl_p_xp_seq'), primary_key=True)
    conn_id = Column(Integer, ForeignKey('http_soap.id', ondelete='CASCADE'), nullable=False)
    pattern_id = Column(Integer, ForeignKey('msg_xpath.id', ondelete='CASCADE'), nullable=False)
    cluster_id = Column(Integer, ForeignKey('cluster.id', ondelete='CASCADE'), nullable=False)

    replace_patterns_xpath = relationship(HTTPSOAP,
        backref=backref('replace_patterns_xpath', order_by=id, cascade='all, delete, delete-orphan'))

    pattern = relationship(XPath)

# ################################################################################################################################

class PubSubTopic(Base):
    """ A definition of a topic in pub/sub.
    """
    __tablename__ = 'pub_sub_topic'
    __table_args__ = (UniqueConstraint('name', 'cluster_id'), {})

    id = Column(Integer, Sequence('pub_sub_topic_seq'), primary_key=True)
    name = Column(String(200), nullable=False)
    is_active = Column(Boolean(), nullable=False)
    max_depth = Column(Integer, nullable=False)

    cluster_id = Column(Integer, ForeignKey('cluster.id', ondelete='CASCADE'), nullable=False)
    cluster = relationship(Cluster, backref=backref('pub_sub_topics', order_by=name, cascade='all, delete, delete-orphan'))

    def __init__(self, id=None, name=None, is_active=None, max_depth=None, cluster_id=None):
        self.id = id
        self.name = name
        self.is_active = is_active
        self.max_depth = max_depth
        self.cluster_id = cluster_id
        self.last_pub_time = None # Not used by the database
        self.cur_depth = None # Not used by the database
        self.cur_consumers = None # Not used by the database
        self.cur_producers = None # Not used by the database

# ################################################################################################################################

class PubSubConsumer(Base):
    """ All consumers of a given topic, including ones that are not currently connected.
    """
    __tablename__ = 'pub_sub_consumer'
    __table_args__ = (UniqueConstraint('sec_def_id', 'topic_id', 'cluster_id'), {})

    id = Column(Integer, Sequence('pub_sub_cons_seq'), primary_key=True)
    is_active = Column(Boolean(), nullable=False)
    sub_key = Column(String(200), nullable=False)
    max_depth = Column(Integer, nullable=False)
    delivery_mode = Column(String(200), nullable=False)

    # Our only callback type right now is an HTTP outconn but more will come with time.
    callback_id = Column(Integer, ForeignKey('http_soap.id', ondelete='CASCADE'), nullable=True)
    callback_type = Column(String(20), nullable=True, default=PUB_SUB.CALLBACK_TYPE.OUTCONN_PLAIN_HTTP)

    topic_id = Column(Integer, ForeignKey('pub_sub_topic.id', ondelete='CASCADE'), nullable=False)
    topic = relationship(PubSubTopic, backref=backref('consumers', order_by=max_depth, cascade='all, delete, delete-orphan'))

    sec_def_id = Column(Integer, ForeignKey('sec_base.id', ondelete='CASCADE'), nullable=False)
    sec_def = relationship(SecurityBase, backref=backref('pub_sub_consumers', order_by=max_depth, cascade='all, delete, delete-orphan'))

    cluster_id = Column(Integer, ForeignKey('cluster.id', ondelete='CASCADE'), nullable=False)
    cluster = relationship(Cluster, backref=backref('pub_sub_consumers', order_by=max_depth, cascade='all, delete, delete-orphan'))

    http_soap = relationship(SecurityBase, backref=backref('pubsub_consumers', order_by=max_depth, cascade='all, delete, delete-orphan'))

    def __init__(self, id=None, is_active=None, sub_key=None, max_depth=None, delivery_mode=None, callback_id=None,
                callback_type=None, topic_id=None, sec_def_id=None, cluster_id=None):
        self.id = id
        self.is_active = is_active
        self.sub_key = sub_key
        self.max_depth = max_depth
        self.delivery_mode = delivery_mode
        self.callback_id = callback_id
        self.callback_type = callback_type
        self.topic_id = topic_id
        self.sec_def_id = sec_def_id
        self.cluster_id = cluster_id
        self.last_seen = None # Not used by the DB

# ################################################################################################################################

class PubSubProducer(Base):
    """ All producers allowed to publish to a given topic.
    """
    __tablename__ = 'pub_sub_producer'
    __table_args__ = (UniqueConstraint('sec_def_id', 'topic_id', 'cluster_id'), {})

    id = Column(Integer, Sequence('pub_sub_cons_seq'), primary_key=True)
    is_active = Column(Boolean(), nullable=False)

    topic_id = Column(Integer, ForeignKey('pub_sub_topic.id', ondelete='CASCADE'), nullable=False)
    topic = relationship(PubSubTopic, backref=backref('producers', order_by=is_active, cascade='all, delete, delete-orphan'))

    sec_def_id = Column(Integer, ForeignKey('sec_base.id', ondelete='CASCADE'), nullable=False)
    sec_def = relationship(SecurityBase, backref=backref('pub_sub_producers', order_by=is_active, cascade='all, delete, delete-orphan'))

    cluster_id = Column(Integer, ForeignKey('cluster.id', ondelete='CASCADE'), nullable=False)
    cluster = relationship(Cluster, backref=backref('pub_sub_producers', order_by=is_active, cascade='all, delete, delete-orphan'))

    def __init__(self, id=None, is_active=None, topic_id=None, sec_def_id=None, cluster_id=None):
        self.id = id
        self.is_active = is_active
        self.topic_id = topic_id
        self.sec_def_id = sec_def_id
        self.cluster_id = cluster_id
        self.last_seen = None # Not used by the DB

# ################################################################################################################################

class OpenStackSwift(Base):
    """ A connection to OpenStack's Swift.
    """
    __tablename__ = 'os_swift'
    __table_args__ = (UniqueConstraint('name', 'cluster_id'), {})

    id = Column(Integer, Sequence('os_swift_seq'), primary_key=True)
    name = Column(String(200), nullable=False)
    is_active = Column(Boolean(), nullable=False)
    pool_size = Column(Integer, nullable=False, default=CLOUD.OPENSTACK.SWIFT.DEFAULTS.POOL_SIZE)

    auth_url = Column(String(200), nullable=False)
    auth_version = Column(String(200), nullable=False, default=CLOUD.OPENSTACK.SWIFT.DEFAULTS.AUTH_VERSION)
    user = Column(String(200), nullable=True)
    key = Column(String(200), nullable=True)
    retries = Column(Integer, nullable=False, default=CLOUD.OPENSTACK.SWIFT.DEFAULTS.RETRIES)
    is_snet = Column(Boolean(), nullable=False)
    starting_backoff = Column(Integer, nullable=False, default=CLOUD.OPENSTACK.SWIFT.DEFAULTS.BACKOFF_STARTING)
    max_backoff = Column(Integer, nullable=False, default=CLOUD.OPENSTACK.SWIFT.DEFAULTS.BACKOFF_MAX)
    tenant_name = Column(String(200), nullable=True)
    should_validate_cert = Column(Boolean(), nullable=False)
    cacert = Column(String(200), nullable=True)
    should_retr_ratelimit = Column(Boolean(), nullable=False)
    needs_tls_compr = Column(Boolean(), nullable=False)
    custom_options = Column(String(2000), nullable=True)

    cluster_id = Column(Integer, ForeignKey('cluster.id', ondelete='CASCADE'), nullable=False)
    cluster = relationship(Cluster, backref=backref('openstack_swift_conns', order_by=name, cascade='all, delete, delete-orphan'))

    def __init__(self, id=None, name=None, is_active=None, auth_url=None, auth_version=None, user=None, key=None, retries=None,
            is_snet=None, starting_backoff=None, max_backoff=None, tenant_name=None, should_validate_cert=None,
            cacert=None, should_retr_ratelimit=None, needs_tls_compr=None, custom_options=None):
        self.id = id
        self.name = name
        self.is_active = is_active
        self.auth_url = auth_url
        self.auth_version = auth_version
        self.user = user
        self.key = key
        self.retries = retries
        self.is_snet = is_snet
        self.starting_backoff = starting_backoff
        self.max_backoff = max_backoff
        self.tenant_name = tenant_name
        self.should_validate_cert = should_validate_cert
        self.cacert = cacert
        self.should_retr_ratelimit = should_retr_ratelimit
        self.needs_tls_compr = needs_tls_compr
        self.custom_options = custom_options

# ################################################################################################################################

class AWSS3(Base):
    """ An outgoing connection to AWS S3.
    """
    __tablename__ = 'aws_s3'
    __table_args__ = (UniqueConstraint('name', 'cluster_id'), {})

    id = Column(Integer, Sequence('aws_s3_seq'), primary_key=True)
    name = Column(String(200), nullable=False)
    is_active = Column(Boolean(), nullable=False)
    pool_size = Column(Integer, nullable=False, default=CLOUD.AWS.S3.DEFAULTS.POOL_SIZE)

    address = Column(String(200), nullable=False, default=CLOUD.AWS.S3.DEFAULTS.ADDRESS)
    debug_level = Column(Integer, nullable=False, default=CLOUD.AWS.S3.DEFAULTS.DEBUG_LEVEL)
    suppr_cons_slashes = Column(Boolean(), nullable=False, default=True)
    content_type = Column(String(200), nullable=False, default=CLOUD.AWS.S3.DEFAULTS.CONTENT_TYPE)
    metadata_ = Column(String(2000), nullable=True) # Can't be 'metadata' because this is reserved to SQLAlchemy
    bucket = Column(String(2000), nullable=True)
    encrypt_at_rest = Column(Boolean(), nullable=False, default=False)
    storage_class = Column(String(200), nullable=False, default=CLOUD.AWS.S3.STORAGE_CLASS.DEFAULT)

    security_id = Column(Integer, ForeignKey('sec_base.id', ondelete='CASCADE'), nullable=False)
    security = relationship(SecurityBase, backref=backref('aws_s3_conns', order_by=is_active, cascade='all, delete, delete-orphan'))

    cluster_id = Column(Integer, ForeignKey('cluster.id', ondelete='CASCADE'), nullable=False)
    cluster = relationship(Cluster, backref=backref('aws_s3_conns', order_by=name, cascade='all, delete, delete-orphan'))

    def to_json(self):
        return to_json(self)

# ################################################################################################################################

class Notification(Base):
    """ A base class for all notifications, be it cloud, FTP-based or others.
    """
    __tablename__ = 'notif'
    __table_args__ = (UniqueConstraint('name', 'cluster_id'), {})
    __mapper_args__ = {'polymorphic_on': 'notif_type'}

    id = Column(Integer, Sequence('sec_base_seq'), primary_key=True)
    name = Column(String(200), nullable=False)
    is_active = Column(Boolean(), nullable=False, default=True)
    notif_type = Column(String(45), nullable=False)

    # ~~~~~~~~~~~~~~~~~~~~~~~~~~~~~~~~~~~~~~~~~~~~~~~~~~~~~~~~~~~~~~~~~~~~~~~~~~~~~~~~~~~~~~~~~~~~~~~~~~~~~~~~~~~~~~~~~~~~~~~~~~~~

    interval = Column(Integer, nullable=False, default=NOTIF.DEFAULT.CHECK_INTERVAL)
    name_pattern = Column(String(2000), nullable=True, default=NOTIF.DEFAULT.NAME_PATTERN)
    name_pattern_neg = Column(Boolean(), nullable=True, default=False)

    # ~~~~~~~~~~~~~~~~~~~~~~~~~~~~~~~~~~~~~~~~~~~~~~~~~~~~~~~~~~~~~~~~~~~~~~~~~~~~~~~~~~~~~~~~~~~~~~~~~~~~~~~~~~~~~~~~~~~~~~~~~~~~

    get_data = Column(Boolean(), nullable=True, default=False)
    get_data_patt = Column(String(2000), nullable=True, default=NOTIF.DEFAULT.GET_DATA_PATTERN)
    get_data_patt_neg = Column(Boolean(), nullable=True, default=False)

    service_id = Column(Integer, ForeignKey('service.id', ondelete='CASCADE'), nullable=False)
    service = relationship(Service, backref=backref('notification_list', order_by=name, cascade='all, delete, delete-orphan'))

    cluster_id = Column(Integer, ForeignKey('cluster.id', ondelete='CASCADE'), nullable=False)
    cluster = relationship(Cluster, backref=backref('notification_list', order_by=name, cascade='all, delete, delete-orphan'))

# ################################################################################################################################

class NotificationOpenStackSwift(Notification):
    """ Stores OpenStack Swift notifications.
    """
    __tablename__ = 'notif_os_swift'
    __mapper_args__ = {'polymorphic_identity': 'openstack_swift'}

    id = Column(Integer, ForeignKey('notif.id'), primary_key=True)

    containers = Column(String(20000), nullable=False)

    def_id = Column(Integer, ForeignKey('os_swift.id'), primary_key=True)
    definition = relationship(OpenStackSwift, backref=backref('notif_oss_list', order_by=id, cascade='all, delete, delete-orphan'))

    def to_json(self):
        return to_json(self)

# ################################################################################################################################

class NotificationSQL(Notification):
    """ Stores SQL notifications.
    """
    __tablename__ = 'notif_sql'
    __mapper_args__ = {'polymorphic_identity': 'sql'}

    id = Column(Integer, ForeignKey('notif.id'), primary_key=True)

    query = Column(Text, nullable=False)

    def_id = Column(Integer, ForeignKey('sql_pool.id'), primary_key=True)
    definition = relationship(SQLConnectionPool, backref=backref('notif_sql_list', order_by=id, cascade='all, delete, delete-orphan'))

# ################################################################################################################################

class CassandraConn(Base):
    """ Connections to Cassandra.
    """
    __tablename__ = 'conn_def_cassandra'
    __table_args__ = (UniqueConstraint('name', 'cluster_id'), {})

    id = Column(Integer, Sequence('conn_def_cassandra_seq'), primary_key=True)
    name = Column(String(200), nullable=False)
    is_active = Column(Boolean(), nullable=False)
    contact_points = Column(String(400), nullable=False, default=CASSANDRA.DEFAULT.CONTACT_POINTS.value)
    port = Column(Integer, nullable=False, default=CASSANDRA.DEFAULT.PORT.value)
    exec_size = Column(Integer, nullable=False, default=CASSANDRA.DEFAULT.EXEC_SIZE.value)
    proto_version = Column(Integer, nullable=False, default=CASSANDRA.DEFAULT.PROTOCOL_VERSION.value)
    cql_version = Column(Integer, nullable=True)
    default_keyspace = Column(String(400), nullable=False)
    username = Column(String(200), nullable=True)
    password = Column(String(200), nullable=True)
    tls_ca_certs = Column(String(200), nullable=True)
    tls_client_cert = Column(String(200), nullable=True)
    tls_client_priv_key = Column(String(200), nullable=True)

    cluster_id = Column(Integer, ForeignKey('cluster.id', ondelete='CASCADE'), nullable=False)
    cluster = relationship(Cluster, backref=backref('cassandra_conn_list', order_by=name, cascade='all, delete, delete-orphan'))

# ################################################################################################################################

class ElasticSearch(Base):
    __tablename__ = 'search_es'
    __table_args__ = (UniqueConstraint('name', 'cluster_id'), {})

    id = Column(Integer, Sequence('search_es_seq'), primary_key=True)
    name = Column(String(200), nullable=False)
    is_active = Column(Boolean(), nullable=False, default=True)
    hosts = Column(String(400), nullable=False)
    timeout = Column(Integer(), nullable=False)
    body_as = Column(String(45), nullable=False)

    cluster_id = Column(Integer, ForeignKey('cluster.id', ondelete='CASCADE'), nullable=False)
    cluster = relationship(Cluster, backref=backref('search_es_conns', order_by=name, cascade='all, delete, delete-orphan'))

# ################################################################################################################################

class Solr(Base):
    __tablename__ = 'search_solr'
    __table_args__ = (UniqueConstraint('name', 'cluster_id'), {})

    id = Column(Integer, Sequence('search_solr_seq'), primary_key=True)
    name = Column(String(200), nullable=False)
    is_active = Column(Boolean(), nullable=False, default=True)
    address = Column(String(400), nullable=False)
    timeout = Column(Integer(), nullable=False)
    ping_path = Column(String(40), nullable=False)
    options = Column(String(800), nullable=True)
    pool_size = Column(Integer(), nullable=False)

    cluster_id = Column(Integer, ForeignKey('cluster.id', ondelete='CASCADE'), nullable=False)
    cluster = relationship(Cluster, backref=backref('search_solr_conns', order_by=name, cascade='all, delete, delete-orphan'))

# ################################################################################################################################

class CassandraQuery(Base):
    """ Cassandra query templates.
    """
    __tablename__ = 'query_cassandra'
    __table_args__ = (UniqueConstraint('name', 'cluster_id'), {})

    id = Column(Integer, Sequence('query_cassandra_seq'), primary_key=True)
    name = Column(String(200), nullable=False)
    is_active = Column(Boolean(), nullable=False)
    value = Column(LargeBinary(40000), nullable=False)

    cluster_id = Column(Integer, ForeignKey('cluster.id', ondelete='CASCADE'), nullable=False)
    cluster = relationship(Cluster, backref=backref('cassandra_queries', order_by=name, cascade='all, delete, delete-orphan'))

    def_id = Column(Integer, ForeignKey('conn_def_cassandra.id', ondelete='CASCADE'), nullable=False)
    def_ = relationship(CassandraConn, backref=backref('cassandra_queries', cascade='all, delete, delete-orphan'))

# ################################################################################################################################

class SMTP(Base):
    __tablename__ = 'email_smtp'
    __table_args__ = (UniqueConstraint('name', 'cluster_id'), {})

    id = Column(Integer, Sequence('email_smtp_seq'), primary_key=True)
    name = Column(String(200), nullable=False)
    is_active = Column(Boolean(), nullable=False)

    host = Column(String(400), nullable=False)
    port = Column(Integer(), nullable=False)
    timeout = Column(Integer(), nullable=False)
    is_debug = Column(Boolean(), nullable=False)
    username = Column(String(400), nullable=True)
    password = Column(String(400), nullable=True)
    mode = Column(String(20), nullable=False)
    ping_address = Column(String(200), nullable=False)

    cluster_id = Column(Integer, ForeignKey('cluster.id', ondelete='CASCADE'), nullable=False)
    cluster = relationship(Cluster, backref=backref('smtp_conns', order_by=name, cascade='all, delete, delete-orphan'))

# ################################################################################################################################

class IMAP(Base):
    __tablename__ = 'email_imap'
    __table_args__ = (UniqueConstraint('name', 'cluster_id'), {})

    id = Column(Integer, Sequence('email_imap_seq'), primary_key=True)
    name = Column(String(200), nullable=False)
    is_active = Column(Boolean(), nullable=False)

    host = Column(String(400), nullable=False)
    port = Column(Integer(), nullable=False)
    timeout = Column(Integer(), nullable=False)
    debug_level = Column(Integer(), nullable=False)
    username = Column(String(400), nullable=True)
    password = Column(String(400), nullable=True)
    mode = Column(String(20), nullable=False)
    get_criteria = Column(String(2000), nullable=False)

    cluster_id = Column(Integer, ForeignKey('cluster.id', ondelete='CASCADE'), nullable=False)
    cluster = relationship(Cluster, backref=backref('imap_conns', order_by=name, cascade='all, delete, delete-orphan'))

# ################################################################################################################################

class RBACRole(Base):
    """ All the roles known within a particular cluster.
    """
    __tablename__ = 'rbac_role'
    __table_args__ = (UniqueConstraint('name', 'cluster_id'), {})

    id = Column(Integer, Sequence('rbac_role_seq'), primary_key=True)
    name = Column(String(200), nullable=False)
    parent_id = Column(Integer, ForeignKey('rbac_role.id', ondelete='CASCADE'), nullable=True)

    cluster_id = Column(Integer, ForeignKey('cluster.id', ondelete='CASCADE'), nullable=False)
    cluster = relationship(Cluster, backref=backref('rbac_roles', order_by=name, cascade='all, delete, delete-orphan'))

# ################################################################################################################################

class RBACPermission(Base):
    """ Permissions defined in a given cluster.
    """
    __tablename__ = 'rbac_perm'
    __table_args__ = (UniqueConstraint('name', 'cluster_id'), {})

    id = Column(Integer, Sequence('rbac_perm_seq'), primary_key=True)
    name = Column(String(200), nullable=False)

    cluster_id = Column(Integer, ForeignKey('cluster.id', ondelete='CASCADE'), nullable=False)
    cluster = relationship(Cluster, backref=backref('rbac_permissions', order_by=name, cascade='all, delete, delete-orphan'))

# ################################################################################################################################

class RBACClientRole(Base):
    """ Mappings between clients and roles they have.
    """
    __tablename__ = 'rbac_client_role'
    __table_args__ = (UniqueConstraint('client_def', 'role_id', 'cluster_id'), {})

    id = Column(Integer, Sequence('rbac_cli_rol_seq'), primary_key=True)
    name = Column(String(400), nullable=False)
    client_def = Column(String(200), nullable=False)

    role_id = Column(Integer, ForeignKey('rbac_role.id', ondelete='CASCADE'), nullable=False)
    role = relationship(RBACRole, backref=backref('rbac_client_roles', order_by=name, cascade='all, delete, delete-orphan'))

    cluster_id = Column(Integer, ForeignKey('cluster.id', ondelete='CASCADE'), nullable=False)
    cluster = relationship(Cluster, backref=backref('rbac_client_roles', order_by=client_def, cascade='all, delete, delete-orphan'))

# ################################################################################################################################

class RBACRolePermission(Base):
    """ Mappings between roles and permissions they have on given services.
    """
    __tablename__ = 'rbac_role_perm'
    __table_args__ = (UniqueConstraint('role_id', 'perm_id', 'service_id', 'cluster_id'), {})

    id = Column(Integer, Sequence('rbac_role_perm_seq'), primary_key=True)

    role_id = Column(Integer, ForeignKey('rbac_role.id', ondelete='CASCADE'), nullable=False)
    role = relationship(RBACRole, backref=backref('rbac_role_perms', order_by=id, cascade='all, delete, delete-orphan'))

    perm_id = Column(Integer, ForeignKey('rbac_perm.id', ondelete='CASCADE'), nullable=False)
    perm = relationship(RBACPermission, backref=backref('rbac_role_perms', order_by=id, cascade='all, delete, delete-orphan'))

    service_id = Column(Integer, ForeignKey('service.id', ondelete='CASCADE'), nullable=False)
    service = relationship('Service', backref=backref('role_perm', order_by=id, cascade='all, delete, delete-orphan'))

    cluster_id = Column(Integer, ForeignKey('cluster.id', ondelete='CASCADE'), nullable=False)
    cluster = relationship(Cluster, backref=backref('rbac_role_permissions', order_by=id, cascade='all, delete, delete-orphan'))

    def get_name(self):
        return '{}/{}/{}/{}'.format(self.id, self.role_id, self.perm_id, self.service_id)

# ################################################################################################################################

class KVData(Base):
    """ Key/value data table.
    """
    __tablename__ = 'kv_data'
    __table_args__ = (Index('key_clust_id_idx', 'key', 'cluster_id', unique=True, mysql_length={'key':767}),)

    id = Column(Integer, Sequence('kv_data_id_seq'), primary_key=True)
    key = Column(LargeBinary(), nullable=False)
    value = Column(LargeBinary(), nullable=True)
    data_type = Column(String(200), nullable=False, default='text')
    creation_time = Column(DateTime(), nullable=False)
    expiry_time = Column(DateTime(), nullable=True)

    cluster_id = Column(Integer, ForeignKey('cluster.id', ondelete='CASCADE'), nullable=True)
    cluster = relationship(Cluster, backref=backref('kv_data', order_by=key, cascade='all, delete, delete-orphan'))

# ################################################################################################################################

class ChannelWebSocket(Base):
    """ A WebSocket connection definition.
    """
    __tablename__ = 'channel_web_socket'
    __table_args__ = (UniqueConstraint('name', 'cluster_id'),
                      UniqueConstraint('address', 'cluster_id'), {})

    id = Column(Integer, Sequence('web_socket_chan_seq'), primary_key=True)
    name = Column(String(200), nullable=False)
    is_active = Column(Boolean(), nullable=False)
    is_internal = Column(Boolean(), nullable=False)

    address = Column(String(200), nullable=False)
    data_format = Column(String(20), nullable=False)
    new_token_wait_time = Column(Integer(), nullable=False)
    token_ttl = Column(Integer(), nullable=False)

    service_id = Column(Integer, ForeignKey('service.id', ondelete='CASCADE'), nullable=True)
    service = relationship('Service', backref=backref('web_socket', order_by=name, cascade='all, delete, delete-orphan'))

    cluster_id = Column(Integer, ForeignKey('cluster.id', ondelete='CASCADE'), nullable=False)
    cluster = relationship(Cluster, backref=backref('web_socket_list', order_by=name, cascade='all, delete, delete-orphan'))

    security_id = Column(Integer, ForeignKey('sec_base.id', ondelete='CASCADE'), nullable=True)
    security = relationship(SecurityBase, backref=backref('web_socket_list', order_by=name, cascade='all, delete, delete-orphan'))

    def __init__(self, id=None, name=None, is_active=None, is_internal=None, address=None, data_format=None,
            new_token_wait_time=None, token_ttl=None, service_id=None, service=None, cluster_id=None, cluster=None,
            security_id=None, security=None):
        self.id = id
        self.name = name
        self.is_active = is_active
        self.is_internal = is_internal
        self.address = address
        self.data_format = data_format
        self.new_token_wait_time = new_token_wait_time
        self.token_ttl = token_ttl
        self.service_id = service_id
        self.service = service
        self.cluster_id = cluster_id
        self.cluster = cluster
        self.security_id = security_id
        self.security = security
        self.service_name = None # Not used by DB
        self.sec_type = None # Not used by DB

# ################################################################################################################################

class WebSocketClient(Base):
    """ An active WebSocket client - currently connected to a Zato server process.
    """
    __tablename__ = 'web_socket_client'
    __table_args__ = (
        Index('wscl_pub_client_idx', 'pub_client_id', unique=True),
        Index('wscl_cli_ext_n_idx', 'ext_client_name', unique=False),
        Index('wscl_cli_ext_i_idx', 'ext_client_id', unique=False),
        Index('wscl_pr_addr_idx', 'peer_address', unique=False),
        Index('wscl_pr_fqdn_idx', 'peer_fqdn', unique=False),
    {})

    # This ID is for SQL
    id = Column(Integer, Sequence('web_socket_cli_seq'), primary_key=True)

    is_internal = Column(Boolean(), nullable=False)

    # This one is assigned by Zato
    pub_client_id = Column(String(200), nullable=False)

    # These are assigned by clients themselves
    ext_client_id = Column(String(200), nullable=False)
    ext_client_name = Column(String(200), nullable=True)

    local_address = Column(String(400), nullable=False)
    peer_address = Column(String(400), nullable=False)
    peer_fqdn = Column(String(400), nullable=False)

    connection_time = Column(DateTime, nullable=False)
    last_seen = Column(DateTime, nullable=False)

    server_proc_pid = Column(Integer, nullable=False)
    server_name = Column(String(200), nullable=False) # References server.name

    channel_id = Column(Integer, ForeignKey('channel_web_socket.id', ondelete='CASCADE'), nullable=False)
    channel = relationship(
        ChannelWebSocket, backref=backref('clients', order_by=local_address, cascade='all, delete, delete-orphan'))

    server_id = Column(Integer, ForeignKey('server.id', ondelete='CASCADE'), nullable=False)
    server = relationship(
        Server, backref=backref('server_web_socket_clients', order_by=local_address, cascade='all, delete, delete-orphan'))

# ################################################################################################################################

class WebSocketSubscription(Base):
    """ Describes what kind of messages WebSocket clients elect to receive.
    """
    __tablename__ = 'web_socket_sub'
    __table_args__ = (
        Index('wssub_channel_idx', 'channel_id', unique=False),
        Index('wssub_patt_idx', 'pattern', unique=False),
        Index('wssub_patt_is_idx', 'pattern', 'is_internal', 'is_by_ext_id', 'is_by_channel', unique=False),
    {})

    id = Column(Integer, Sequence('web_socket_sub_seq'), primary_key=True)
    is_internal = Column(Boolean(), nullable=False)
    pattern = Column(String(400), nullable=False)

    is_by_ext_id = Column(Boolean(), nullable=False)
    is_by_channel = Column(Boolean(), nullable=False)

    is_durable = Column(Boolean(), nullable=False)
    has_gd = Column(Boolean(), nullable=False) # Guaranteed delivery

    client_id = Column(Integer, ForeignKey('web_socket_client.id', ondelete='CASCADE'), nullable=True)
    client = relationship(
        WebSocketClient, backref=backref('subscriptions', order_by=pattern, cascade='all, delete, delete-orphan'))

    channel_id = Column(Integer, ForeignKey('channel_web_socket.id', ondelete='CASCADE'), nullable=True)
    channel = relationship(
        ChannelWebSocket, backref=backref('subscriptions', order_by=pattern, cascade='all, delete, delete-orphan'))

    server_id = Column(Integer, ForeignKey('server.id', ondelete='CASCADE'), nullable=True)
    server = relationship(
        Server, backref=backref('sub_web_socket_clients', order_by=pattern, cascade='all, delete, delete-orphan'))

# ################################################################################################################################

<<<<<<< HEAD
class PubSubOwner(Base):
    """ Owners to whom endpoints will be assigned. An owner can be an arbitrary entity, a customer, an application
    or perhaps Zato components.
    """
    __tablename__ = 'pubsub_owner'
    __table_args__ = (
        Index('pubs_owner_nm_parent_clust', 'name', 'parent_id', 'cluster_id', unique=True),
        Index('pubs_owner_parent_id', 'parent_id', unique=False),
        Index('pubs_owner_cluster_id', 'cluster_id', unique=False),
    {})

    id = Column(Integer, Sequence('pubsub_owner_seq'), primary_key=True)
    is_internal = Column(Boolean(), nullable=False)
    name = Column(String(200), nullable=False)

    parent_id = Column(Integer, ForeignKey('pubsub_owner.id', ondelete='CASCADE'), nullable=True)
    parent = relation('PubSubOwner', remote_side=[id])

    cluster_id = Column(Integer, ForeignKey('cluster.id', ondelete='CASCADE'), nullable=True)
    cluster = relationship(Cluster, backref=backref('pubsub_owners', order_by=name, cascade='all, delete, delete-orphan'))

# ################################################################################################################################

class PubSubEndpoint(Base):
    """ An individual endpoint participating in publish/subscribe scenarios.
    """
    __tablename__ = 'pubsub_endpoint'

    # This ID is used for SQL joins only, actual business IDs are in PubSubEndpointAttr
    id = Column(Integer, Sequence('pubsub_owner_seq'), primary_key=True)
    is_internal = Column(Boolean(), nullable=False)

    cluster_id = Column(Integer, ForeignKey('cluster.id', ondelete='CASCADE'), nullable=True)
    cluster = relationship(Cluster, backref=backref('pubsub_endpoints', order_by=id, cascade='all, delete, delete-orphan'))

# ################################################################################################################################

class PubSubEndpointOwner(Base):
    """ Relations between owners and endpoints, i.e. who owns what and under what role.
    """
    __tablename__ = 'pubsub_endpoint_owner'
    __table_args__ = (
        Index('pubs_endp_end_owner_idx', 'endpoint_id', 'owner_id', 'role', unique=True),
        Index('pubs_endp_end_owner_role_idx', 'role', unique=False),
    {})

    id = Column(Integer, Sequence('pubsub_endpoint_owner_seq'), primary_key=True)

    # Under what role this owner owns the endpoint, i.e. some owners will be the primary ones, some may be temporary
    role = Column(String(200), nullable=False)

    endpoint_id = Column(Integer, ForeignKey('pubsub_endpoint.id', ondelete='CASCADE'), nullable=False)
    endpoint = relationship(
        PubSubEndpoint, backref=backref('pusub_endpoint_owner_endpoints', order_by=role, cascade='all, delete, delete-orphan'))

    owner_id = Column(Integer, ForeignKey('pubsub_owner.id', ondelete='CASCADE'), nullable=False)
    owner = relationship(
        PubSubOwner, backref=backref('pusub_endpoint_owner_owners', order_by=role, cascade='all, delete, delete-orphan'))

    cluster_id = Column(Integer, ForeignKey('cluster.id', ondelete='CASCADE'), nullable=True)
    cluster = relationship(Cluster, backref=backref('pubsub_endpoint_owners', order_by=id, cascade='all, delete, delete-orphan'))

# ################################################################################################################################

class PubSubEndpointRole(Base):
    """ A given endpoint's role in pub/sub, e.g. publisher or subscriber (but is not fixed to these two alone).
    """
    __tablename__ = 'pubsub_endpoint_role'
    __table_args__ = (
        Index('pubsub_endpoint_role_endp_idx', 'endpoint_id', 'role', unique=True),
    {})

    id = Column(Integer, Sequence('pubsub_endpoint_role_seq'), primary_key=True)
    role = Column(String(200), nullable=False)

    endpoint_id = Column(Integer, ForeignKey('pubsub_endpoint.id', ondelete='CASCADE'), nullable=False)
    endpoint = relationship(
        PubSubEndpoint, backref=backref('pusub_endpoint_roles', order_by=role, cascade='all, delete, delete-orphan'))

    cluster_id = Column(Integer, ForeignKey('cluster.id', ondelete='CASCADE'), nullable=True)
    cluster = relationship(
        Cluster, backref=backref('pubsub_endpoint_roles', order_by=id, cascade='all, delete, delete-orphan'))

# ################################################################################################################################

class PubSubEndpointAttr(Base):
    """ A set of key/value attributes assigned to a pub/sub endpoint.
    """
    __tablename__ = 'pubsub_endpoint_attr'
    __table_args__ = (
        Index('pubsub_id_ctx_name_value', 'key', 'value', unique=False),
        UniqueConstraint('key', 'value', 'endpoint_id'),
    {})

    id = Column(Integer, Sequence('pubsub_id_ctx_seq'), primary_key=True)

    # An arbitrary label assigned to this identifier
    key = Column(String(200), nullable=False)

    # One of IDs of this endpoint assigned by its owner
    value = Column(String(200), nullable=False)

    endpoint_id = Column(Integer, ForeignKey('pubsub_endpoint.id', ondelete='CASCADE'), nullable=False)
    endpoint = relationship(
        PubSubEndpoint, backref=backref('pubsub_id_ctx_list', order_by=key, cascade='all, delete, delete-orphan'))

    cluster_id = Column(Integer, ForeignKey('cluster.id', ondelete='CASCADE'), nullable=True)
    cluster = relationship(
        Cluster, backref=backref('pubsub_endpoint_context_list', order_by=id, cascade='all, delete, delete-orphan'))

# ################################################################################################################################

class PubSubSubscription(Base):
    """ Stores high-level information about what an endpoint subscribes to.
    """
    __tablename__ = 'pubsub_sub'
    __table_args__ = (
        Index('pubsb_sub_patt_clust_idx', 'cluster_id', unique=False),
        Index('pubsb_sub_patt_clust_endp_idx', 'cluster_id', 'endpoint_id', unique=False),
    {})

    id = Column(Integer, Sequence('pubsub_sub_seq'), primary_key=True)
    is_active = Column(Boolean(), nullable=False)

    creation_time = Column(DateTime(), nullable=False)
    sub_key = Column(String(200), nullable=False) # Externally visible ID of this subscription
    
    is_internal = Column(Boolean(), nullable=False)
    protocol = Column(String(200), nullable=False) # HTTP/SOAP, AMQP etc.
    data_format = Column(String(20), nullable=False) # JSON, XML, SOAP etc.

    is_durable = Column(Boolean(), nullable=False) # For now always True = survives cluster restarts
    has_gd = Column(Boolean(), nullable=False) # Guaranteed delivery

    endpoint_id = Column(Integer, ForeignKey('pubsub_endpoint.id', ondelete='CASCADE'), nullable=False)
    endpoint = relationship(
        PubSubEndpoint, backref=backref('pubsub_sub_list', order_by=id, cascade='all, delete, delete-orphan'))

    cluster_id = Column(Integer, ForeignKey('cluster.id', ondelete='CASCADE'), nullable=True)
    cluster = relationship(
        Cluster, backref=backref('pubsub_sub_list', order_by=id, cascade='all, delete, delete-orphan'))

    out_http_soap_id = Column(Integer, ForeignKey('http_soap.id', ondelete='CASCADE'), nullable=True)
    out_http_soap = relationship(
        HTTPSOAP, backref=backref('pubsub_subscriptions', order_by=id, cascade='all, delete, delete-orphan'))

    out_amqp_id = Column(Integer, ForeignKey('out_amqp.id', ondelete='CASCADE'), nullable=True)
    out_http_soap = relationship(
        HTTPSOAP, backref=backref('pubsub_subscriptions', order_by=id, cascade='all, delete, delete-orphan'))

    ws_client_id = Column(Integer, ForeignKey('web_socket_client.id', ondelete='CASCADE'), nullable=True)
    ws_client = relationship(
        WebSocketClient, backref=backref('pubsub_subscriptions', order_by=id, cascade='all, delete, delete-orphan'))

    ws_channel_id = Column(Integer, ForeignKey('channel_web_socket.id', ondelete='CASCADE'), nullable=True)
    ws_channel = relationship(
        ChannelWebSocket, backref=backref('pubsub_subscriptions', order_by=id, cascade='all, delete, delete-orphan'))

    ws_server_id = Column(Integer, ForeignKey('server.id', ondelete='CASCADE'), nullable=True)
    ws_server = relationship(
        Server, backref=backref('pubsub_ws_clients', order_by=id, cascade='all, delete, delete-orphan'))

# ################################################################################################################################

class PubSubSubscriptionItem(Base):
    """ Each PubSubSubscription has 1:n key/value pairs it subsribes to, kept in this table.
    """
    __tablename__ = 'pubsub_item'

    __table_args__ = (
        Index('pubsb_item_key_idx', 'key', unique=False),
        Index('pubsb_item_kv_idx', 'key', 'value', unique=False),
        Index('pubsb_item_kv_sub_idx', 'key', 'value', 'subscription_id', unique=True),
    {})

    id = Column(Integer, Sequence('pubsub_item_seq'), primary_key=True)
    is_active = Column(Boolean(), nullable=False)
    # TODO: by_publisher_attr = Column(Boolean(), nullable=False)
    by_pub_attr = Column(Boolean(), nullable=False)
    by_msg_attr = Column(Boolean(), nullable=False)
    has_glob = Column(Boolean(), nullable=False)

    # Key to subscribe by
    key = Column(String(200), nullable=False)

    # Value to match the key with
    value = Column(String(200), nullable=False)

    subscription_id = Column(Integer, ForeignKey('pubsub_sub.id', ondelete='CASCADE'), nullable=False)
    subscription = relationship(
        PubSubSubscription, backref=backref('items', order_by=key, cascade='all, delete, delete-orphan'))

# ################################################################################################################################

#class PubSubLocation(Base):
#    pass
=======
class SMSTwilio(Base):
    """ Outgoing SMS connections with Twilio.
    """
    __tablename__ = 'sms_twilio'
    __table_args__ = (
        UniqueConstraint('name', 'cluster_id'),
    {})

    id = Column(Integer, Sequence('sms_twilio_id_seq'), primary_key=True)
    name = Column(String(200), nullable=False)
    is_active = Column(Boolean(), nullable=False)
    is_internal = Column(Boolean(), nullable=False, default=False)

    account_sid = Column(String(200), nullable=False)
    auth_token = Column(String(200), nullable=False)

    default_from = Column(String(200), nullable=True)
    default_to = Column(String(200), nullable=True)

    cluster_id = Column(Integer, ForeignKey('cluster.id', ondelete='CASCADE'), nullable=False)
    cluster = relationship(Cluster, backref=backref('sms_twilio_list', order_by=name, cascade='all, delete, delete-orphan'))
>>>>>>> 4f095cab

# ################################################################################################################################<|MERGE_RESOLUTION|>--- conflicted
+++ resolved
@@ -2121,7 +2121,6 @@
 
 # ################################################################################################################################
 
-<<<<<<< HEAD
 class PubSubOwner(Base):
     """ Owners to whom endpoints will be assigned. An owner can be an arbitrary entity, a customer, an application
     or perhaps Zato components.
@@ -2248,7 +2247,7 @@
 
     creation_time = Column(DateTime(), nullable=False)
     sub_key = Column(String(200), nullable=False) # Externally visible ID of this subscription
-    
+
     is_internal = Column(Boolean(), nullable=False)
     protocol = Column(String(200), nullable=False) # HTTP/SOAP, AMQP etc.
     data_format = Column(String(20), nullable=False) # JSON, XML, SOAP etc.
@@ -2287,7 +2286,7 @@
 # ################################################################################################################################
 
 class PubSubSubscriptionItem(Base):
-    """ Each PubSubSubscription has 1:n key/value pairs it subsribes to, kept in this table.
+    """ Each PubSubSubscription has 1:n key/value pairs it subscribes to, kept in this table.
     """
     __tablename__ = 'pubsub_item'
 
@@ -2318,7 +2317,7 @@
 
 #class PubSubLocation(Base):
 #    pass
-=======
+
 class SMSTwilio(Base):
     """ Outgoing SMS connections with Twilio.
     """
@@ -2340,6 +2339,6 @@
 
     cluster_id = Column(Integer, ForeignKey('cluster.id', ondelete='CASCADE'), nullable=False)
     cluster = relationship(Cluster, backref=backref('sms_twilio_list', order_by=name, cascade='all, delete, delete-orphan'))
->>>>>>> 4f095cab
+
 
 # ################################################################################################################################