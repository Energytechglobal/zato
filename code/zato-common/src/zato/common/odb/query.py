# -*- coding: utf-8 -*-

"""
Copyright (C) 2011 Dariusz Suchojad <dsuch at zato.io>

Licensed under LGPLv3, see LICENSE.txt for terms and conditions.
"""

from __future__ import absolute_import, division, print_function, unicode_literals

# stdlib
import logging
from functools import wraps

# SQLAlchemy
from sqlalchemy import func, not_
from sqlalchemy.orm import aliased
from sqlalchemy.sql.expression import case

# Zato
from zato.common import DEFAULT_HTTP_PING_METHOD, DEFAULT_HTTP_POOL_SIZE, HTTP_SOAP_SERIALIZATION_TYPE, PARAMS_PRIORITY, \
     URL_PARAMS_PRIORITY
<<<<<<< HEAD
from zato.common.odb import model as m
=======
from zato.common.odb.model import AWSS3, APIKeySecurity, AWSSecurity, CassandraConn, CassandraQuery, ChannelAMQP, ChannelSTOMP, \
     ChannelWMQ, ChannelZMQ, Cluster, ConnDefAMQP, ConnDefWMQ, CronStyleJob, DeliveryDefinitionBase, Delivery, DeliveryHistory, \
     DeliveryPayload, ElasticSearch, JSONPointer, HTTPBasicAuth, HTTPSOAP, HTTSOAPAudit, IMAP, IntervalBasedJob, Job, \
     MsgNamespace, NotificationOpenStackSwift as NotifOSS, NotificationSQL as NotifSQL, NTLM, OAuth, OutgoingOdoo, \
     OpenStackSecurity, OpenStackSwift, OutgoingAMQP, OutgoingFTP, OutgoingSTOMP, OutgoingWMQ, OutgoingZMQ, PubSubConsumer, \
     PubSubProducer, PubSubTopic, RBACClientRole, RBACPermission, RBACRole, RBACRolePermission, SecurityBase, Server, Service, \
     SMTP, Solr, SQLConnectionPool, TechnicalAccount, TLSCACert, TLSChannelSecurity, TLSKeyCertSecurity, WSSDefinition, XPath, \
     XPathSecurity
>>>>>>> e4d1ed76

logger = logging.getLogger(__name__)

def needs_columns(func):
    """ A decorator for queries which works out whether a given query function
    should return the result only or a column list retrieved in addition
    to the result. This is useful because some callers prefer the former and
    some need the latter.
    """
    @wraps(func)
    def inner(*args):
        # needs_columns is always the last argument so we don't have to look
        # it up using the 'inspect' module or anything like that.
        needs_columns = args[-1]

        q = func(*args)

        if needs_columns:
            return q.all(), q.statement.columns
        return q.all()

    return inner

# ################################################################################################################################

def internal_channel_list(session, cluster_id):
    """ All the HTTP/SOAP channels that point to internal services.
    """
    return session.query(
        m.HTTPSOAP.soap_action, m.Service.name).\
        filter(m.HTTPSOAP.cluster_id==m.Cluster.id).\
        filter(m.HTTPSOAP.service_id==m.Service.id).filter(m.Service.is_internal==True).filter(m.Cluster.id==cluster_id).filter(m.Cluster.id==m.HTTPSOAP.cluster_id) # noqa

# ################################################################################################################################

def _job(session, cluster_id):
    return session.query(
        m.Job.id, m.Job.name, m.Job.is_active,
        m.Job.job_type, m.Job.start_date, m.Job.extra,
        m.Service.name.label('service_name'), m.Service.impl_name.label('service_impl_name'),
        m.Service.id.label('service_id'),
        m.IntervalBasedJob.weeks, m.IntervalBasedJob.days,
        m.IntervalBasedJob.hours, m.IntervalBasedJob.minutes,
        m.IntervalBasedJob.seconds, m.IntervalBasedJob.repeats,
        m.CronStyleJob.cron_definition).\
        outerjoin(m.IntervalBasedJob, m.Job.id==m.IntervalBasedJob.job_id).\
        outerjoin(m.CronStyleJob, m.Job.id==m.CronStyleJob.job_id).\
        filter(m.Job.cluster_id==m.Cluster.id).\
        filter(m.Job.service_id==m.Service.id).\
        filter(m.Cluster.id==cluster_id).\
        order_by('job.name')

@needs_columns
def job_list(session, cluster_id, needs_columns=False):
    """ All the scheduler's jobs defined in the ODB.
    """
    return _job(session, cluster_id)

def job_by_name(session, cluster_id, name):
    """ A scheduler's job fetched by its name.
    """
    return _job(session, cluster_id).\
        filter(m.Job.name==name).\
        one()

# ################################################################################################################################

@needs_columns
def apikey_security_list(session, cluster_id, needs_columns=False):
    """ All the API keys.
    """
    return session.query(
        m.APIKeySecurity.id, m.APIKeySecurity.name,
        m.APIKeySecurity.is_active,
        m.APIKeySecurity.username,
        m.APIKeySecurity.password, m.APIKeySecurity.sec_type).\
        filter(m.Cluster.id==cluster_id).\
        filter(m.Cluster.id==m.APIKeySecurity.cluster_id).\
        filter(m.SecurityBase.id==m.APIKeySecurity.id).\
        order_by('sec_base.name')

@needs_columns
def aws_security_list(session, cluster_id, needs_columns=False):
    """ All the Amazon security definitions.
    """
    return session.query(
        m.AWSSecurity.id, m.AWSSecurity.name,
        m.AWSSecurity.is_active,
        m.AWSSecurity.username,
        m.AWSSecurity.password, m.AWSSecurity.sec_type).\
        filter(m.Cluster.id==cluster_id).\
        filter(m.Cluster.id==m.AWSSecurity.cluster_id).\
        filter(m.SecurityBase.id==m.AWSSecurity.id).\
        order_by('sec_base.name')

@needs_columns
def basic_auth_list(session, cluster_id, needs_columns=False):
    """ All the HTTP Basic Auth definitions.
    """
    return session.query(
        m.HTTPBasicAuth.id, m.HTTPBasicAuth.name,
        m.HTTPBasicAuth.is_active,
        m.HTTPBasicAuth.username, m.HTTPBasicAuth.realm,
        m.HTTPBasicAuth.password, m.HTTPBasicAuth.sec_type,
        m.HTTPBasicAuth.password_type).\
        filter(m.Cluster.id==cluster_id).\
        filter(m.Cluster.id==m.HTTPBasicAuth.cluster_id).\
        filter(m.SecurityBase.id==m.HTTPBasicAuth.id).\
        order_by('sec_base.name')

@needs_columns
def ntlm_list(session, cluster_id, needs_columns=False):
    """ All the m.NTLM definitions.
    """
    return session.query(
        m.NTLM.id, m.NTLM.name,
        m.NTLM.is_active,
        m.NTLM.username,
        m.NTLM.password, m.NTLM.sec_type,
        m.NTLM.password_type).\
        filter(m.Cluster.id==cluster_id).\
        filter(m.Cluster.id==m.NTLM.cluster_id).\
        filter(m.SecurityBase.id==m.NTLM.id).\
        order_by('sec_base.name')

@needs_columns
def oauth_list(session, cluster_id, needs_columns=False):
    """ All the m.OAuth definitions.
    """
    return session.query(
        m.OAuth.id, m.OAuth.name,
        m.OAuth.is_active,
        m.OAuth.username, m.OAuth.password,
        m.OAuth.proto_version, m.OAuth.sig_method,
        m.OAuth.max_nonce_log, m.OAuth.sec_type).\
        filter(m.Cluster.id==cluster_id).\
        filter(m.Cluster.id==m.OAuth.cluster_id).\
        filter(m.SecurityBase.id==m.OAuth.id).\
        order_by('sec_base.name')

@needs_columns
def openstack_security_list(session, cluster_id, needs_columns=False):
    """ All the m.OpenStackSecurity definitions.
    """
    return session.query(
        m.OpenStackSecurity.id, m.OpenStackSecurity.name, m.OpenStackSecurity.is_active,
        m.OpenStackSecurity.username, m.OpenStackSecurity.sec_type).\
        filter(m.Cluster.id==cluster_id).\
        filter(m.Cluster.id==m.OpenStackSecurity.cluster_id).\
        filter(m.SecurityBase.id==m.OpenStackSecurity.id).\
        order_by('sec_base.name')

@needs_columns
def tech_acc_list(session, cluster_id, needs_columns=False):
    """ All the technical accounts.
    """
    return session.query(
        m.TechnicalAccount.id, m.TechnicalAccount.name,
        m.TechnicalAccount.is_active,
        m.TechnicalAccount.password, m.TechnicalAccount.salt,
        m.TechnicalAccount.sec_type, m.TechnicalAccount.password_type).\
        order_by(m.TechnicalAccount.name).\
        filter(m.Cluster.id==cluster_id).\
        filter(m.Cluster.id==m.TechnicalAccount.cluster_id).\
        filter(m.SecurityBase.id==m.TechnicalAccount.id).\
        order_by('sec_base.name')

@needs_columns
def tls_ca_cert_list(session, cluster_id, needs_columns=False):
    """ TLS CA certs.
    """
    return session.query(m.TLSCACert).\
        filter(m.Cluster.id==cluster_id).\
        filter(m.Cluster.id==m.TLSCACert.cluster_id).\
        order_by('sec_tls_ca_cert.name')

@needs_columns
def tls_channel_sec_list(session, cluster_id, needs_columns=False):
    """ TLS-based channel security.
    """
    return session.query(
        m.TLSChannelSecurity.id, m.TLSChannelSecurity.name,
        m.TLSChannelSecurity.is_active, m.TLSChannelSecurity.value,
        m.TLSChannelSecurity.sec_type).\
        filter(m.Cluster.id==cluster_id).\
        filter(m.Cluster.id==m.TLSChannelSecurity.cluster_id).\
        filter(m.SecurityBase.id==m.TLSChannelSecurity.id).\
        order_by('sec_base.name')

@needs_columns
def tls_key_cert_list(session, cluster_id, needs_columns=False):
    """ TLS key/cert pairs.
    """
    return session.query(
        m.TLSKeyCertSecurity.id, m.TLSKeyCertSecurity.name,
        m.TLSKeyCertSecurity.is_active, m.TLSKeyCertSecurity.info,
        m.TLSKeyCertSecurity.value, m.TLSKeyCertSecurity.sec_type).\
        filter(m.Cluster.id==cluster_id).\
        filter(m.Cluster.id==m.TLSKeyCertSecurity.cluster_id).\
        filter(m.SecurityBase.id==m.TLSKeyCertSecurity.id).\
        order_by('sec_base.name')

@needs_columns
def wss_list(session, cluster_id, needs_columns=False):
    """ All the WS-Security definitions.
    """
    return session.query(
        m.WSSDefinition.id, m.WSSDefinition.name, m.WSSDefinition.is_active,
        m.WSSDefinition.username, m.WSSDefinition.password, m.WSSDefinition.password_type,
        m.WSSDefinition.reject_empty_nonce_creat, m.WSSDefinition.reject_stale_tokens,
        m.WSSDefinition.reject_expiry_limit, m.WSSDefinition.nonce_freshness_time,
        m.WSSDefinition.sec_type).\
        filter(m.Cluster.id==cluster_id).\
        filter(m.Cluster.id==m.WSSDefinition.cluster_id).\
        filter(m.SecurityBase.id==m.WSSDefinition.id).\
        order_by('sec_base.name')

@needs_columns
def xpath_sec_list(session, cluster_id, needs_columns=False):
    """ All the m.XPath security definitions.
    """
    return session.query(
        m.XPathSecurity.id, m.XPathSecurity.name, m.XPathSecurity.is_active, m.XPathSecurity.username, m.XPathSecurity.username_expr,
        m.XPathSecurity.password_expr, m.XPathSecurity.password, m.XPathSecurity.sec_type).\
        filter(m.Cluster.id==cluster_id).\
        filter(m.Cluster.id==m.XPathSecurity.cluster_id).\
        filter(m.SecurityBase.id==m.XPathSecurity.id).\
        order_by('sec_base.name')

# ################################################################################################################################

def _def_amqp(session, cluster_id):
    return session.query(
        m.ConnDefAMQP.name, m.ConnDefAMQP.id, m.ConnDefAMQP.host,
        m.ConnDefAMQP.port, m.ConnDefAMQP.vhost, m.ConnDefAMQP.username,
        m.ConnDefAMQP.frame_max, m.ConnDefAMQP.heartbeat, m.ConnDefAMQP.password).\
        filter(m.ConnDefAMQP.def_type=='amqp').\
        filter(m.Cluster.id==m.ConnDefAMQP.cluster_id).\
        filter(m.Cluster.id==cluster_id).\
        order_by(m.ConnDefAMQP.name)

def def_amqp(session, cluster_id, id):
    """ A particular AMQP definition
    """
    return _def_amqp(session, cluster_id).\
        filter(m.ConnDefAMQP.id==id).\
        one()

@needs_columns
def def_amqp_list(session, cluster_id, needs_columns=False):
    """ AMQP connection definitions.
    """
    return _def_amqp(session, cluster_id)

# ################################################################################################################################

def _def_jms_wmq(session, cluster_id):
    return session.query(
        m.ConnDefWMQ.id, m.ConnDefWMQ.name, m.ConnDefWMQ.host,
        m.ConnDefWMQ.port, m.ConnDefWMQ.queue_manager, m.ConnDefWMQ.channel,
        m.ConnDefWMQ.cache_open_send_queues, m.ConnDefWMQ.cache_open_receive_queues,
        m.ConnDefWMQ.use_shared_connections, m.ConnDefWMQ.ssl, m.ConnDefWMQ.ssl_cipher_spec,
        m.ConnDefWMQ.ssl_key_repository, m.ConnDefWMQ.needs_mcd, m.ConnDefWMQ.max_chars_printed).\
        filter(m.Cluster.id==m.ConnDefWMQ.cluster_id).\
        filter(m.Cluster.id==cluster_id).\
        order_by(m.ConnDefWMQ.name)

def def_jms_wmq(session, cluster_id, id):
    """ A particular JMS WebSphere MQ definition
    """
    return _def_jms_wmq(session, cluster_id).\
        filter(m.ConnDefWMQ.id==id).\
        one()

@needs_columns
def def_jms_wmq_list(session, cluster_id, needs_columns=False):
    """ JMS WebSphere MQ connection definitions.
    """
    return _def_jms_wmq(session, cluster_id)

# ################################################################################################################################

def _out_amqp(session, cluster_id):
    return session.query(
        m.OutgoingAMQP.id, m.OutgoingAMQP.name, m.OutgoingAMQP.is_active,
        m.OutgoingAMQP.delivery_mode, m.OutgoingAMQP.priority, m.OutgoingAMQP.content_type,
        m.OutgoingAMQP.content_encoding, m.OutgoingAMQP.expiration, m.OutgoingAMQP.user_id,
        m.OutgoingAMQP.app_id, m.ConnDefAMQP.name.label('def_name'), m.OutgoingAMQP.def_id).\
        filter(m.OutgoingAMQP.def_id==m.ConnDefAMQP.id).\
        filter(m.ConnDefAMQP.id==m.OutgoingAMQP.def_id).\
        filter(m.Cluster.id==m.ConnDefAMQP.cluster_id).\
        filter(m.Cluster.id==cluster_id).\
        order_by(m.OutgoingAMQP.name)

def out_amqp(session, cluster_id, id):
    """ An outgoing AMQP connection.
    """
    return _out_amqp(session, cluster_id).\
        filter(m.OutgoingAMQP.id==id).\
        one()

@needs_columns
def out_amqp_list(session, cluster_id, needs_columns=False):
    """ Outgoing AMQP connections.
    """
    return _out_amqp(session, cluster_id)

# ################################################################################################################################

def _out_jms_wmq(session, cluster_id):
    return session.query(
        m.OutgoingWMQ.id, m.OutgoingWMQ.name, m.OutgoingWMQ.is_active,
        m.OutgoingWMQ.delivery_mode, m.OutgoingWMQ.priority, m.OutgoingWMQ.expiration,
        m.ConnDefWMQ.name.label('def_name'), m.OutgoingWMQ.def_id).\
        filter(m.OutgoingWMQ.def_id==m.ConnDefWMQ.id).\
        filter(m.ConnDefWMQ.id==m.OutgoingWMQ.def_id).\
        filter(m.Cluster.id==m.ConnDefWMQ.cluster_id).\
        filter(m.Cluster.id==cluster_id).\
        order_by(m.OutgoingWMQ.name)

def out_jms_wmq(session, cluster_id, id):
    """ An outgoing JMS WebSphere MQ connection (by ID).
    """
    return _out_jms_wmq(session, cluster_id).\
        filter(m.OutgoingWMQ.id==id).\
        one()

def out_jms_wmq_by_name(session, cluster_id, name):
    """ An outgoing JMS WebSphere MQ connection (by name).
    """
    return _out_jms_wmq(session, cluster_id).\
        filter(m.OutgoingWMQ.name==name).\
        first()

@needs_columns
def out_jms_wmq_list(session, cluster_id, needs_columns=False):
    """ Outgoing JMS WebSphere MQ connections.
    """
    return _out_jms_wmq(session, cluster_id)

# ################################################################################################################################

def _channel_amqp(session, cluster_id):
    return session.query(
        m.ChannelAMQP.id, m.ChannelAMQP.name, m.ChannelAMQP.is_active,
        m.ChannelAMQP.queue, m.ChannelAMQP.consumer_tag_prefix,
        m.ConnDefAMQP.name.label('def_name'), m.ChannelAMQP.def_id,
        m.ChannelAMQP.data_format,
        m.Service.name.label('service_name'),
        m.Service.impl_name.label('service_impl_name')).\
        filter(m.ChannelAMQP.def_id==m.ConnDefAMQP.id).\
        filter(m.ChannelAMQP.service_id==m.Service.id).\
        filter(m.Cluster.id==m.ConnDefAMQP.cluster_id).\
        filter(m.Cluster.id==cluster_id).\
        order_by(m.ChannelAMQP.name)

def channel_amqp(session, cluster_id, id):
    """ A particular AMQP channel.
    """
    return _channel_amqp(session, cluster_id).\
        filter(m.ChannelAMQP.id==id).\
        one()

@needs_columns
def channel_amqp_list(session, cluster_id, needs_columns=False):
    """ AMQP channels.
    """
    return _channel_amqp(session, cluster_id)

# ################################################################################################################################

def _channel_stomp(session, cluster_id):
    return session.query(
        ChannelSTOMP.id, ChannelSTOMP.name, ChannelSTOMP.is_active, ChannelSTOMP.username,
        ChannelSTOMP.password, ChannelSTOMP.address, ChannelSTOMP.proto_version,
        ChannelSTOMP.timeout, ChannelSTOMP.sub_to, ChannelSTOMP.service_id,
        Service.name.label('service_name')).\
        filter(Service.id==ChannelSTOMP.service_id).\
        filter(Cluster.id==ChannelSTOMP.cluster_id).\
        filter(Cluster.id==cluster_id).\
        order_by(ChannelSTOMP.name)

def channel_stomp(session, cluster_id, id):
    """ A STOMP channel.
    """
    return _channel_stomp(session, cluster_id).\
        filter(ChannelSTOMP.id==id).\
        one()

@needs_columns
def channel_stomp_list(session, cluster_id, needs_columns=False):
    """ A list of STOMP channels.
    """
    return _channel_stomp(session, cluster_id)

# ################################################################################################################################

def _channel_jms_wmq(session, cluster_id):
    return session.query(
        m.ChannelWMQ.id, m.ChannelWMQ.name, m.ChannelWMQ.is_active,
        m.ChannelWMQ.queue, m.ConnDefWMQ.name.label('def_name'), m.ChannelWMQ.def_id,
        m.ChannelWMQ.data_format, m.Service.name.label('service_name'),
        m.Service.impl_name.label('service_impl_name')).\
        filter(m.ChannelWMQ.def_id==m.ConnDefWMQ.id).\
        filter(m.ChannelWMQ.service_id==m.Service.id).\
        filter(m.Cluster.id==m.ConnDefWMQ.cluster_id).\
        filter(m.Cluster.id==cluster_id).\
        order_by(m.ChannelWMQ.name)

def channel_jms_wmq(session, cluster_id, id):
    """ A particular JMS WebSphere MQ channel.
    """
    return _channel_jms_wmq(session, cluster_id).\
        filter(m.ChannelWMQ.id==id).\
        one()

@needs_columns
def channel_jms_wmq_list(session, cluster_id, needs_columns=False):
    """ JMS WebSphere MQ channels.
    """
    return _channel_jms_wmq(session, cluster_id)

# ################################################################################################################################

def _out_stomp(session, cluster_id):
    return session.query(OutgoingSTOMP).\
        filter(Cluster.id==OutgoingSTOMP.cluster_id).\
        filter(Cluster.id==cluster_id).\
        order_by(OutgoingSTOMP.name)

def out_stomp(session, cluster_id, id):
    """ An outgoing STOMP connection.
    """
    return _out_zmq(session, cluster_id).\
        filter(OutgoingSTOMP.id==id).\
        one()

@needs_columns
def out_stomp_list(session, cluster_id, needs_columns=False):
    """ Outgoing STOMP connections.
    """
    return _out_stomp(session, cluster_id)

# ################################################################################################################################

def _out_zmq(session, cluster_id):
    return session.query(
        m.OutgoingZMQ.id, m.OutgoingZMQ.name, m.OutgoingZMQ.is_active,
        m.OutgoingZMQ.address, m.OutgoingZMQ.socket_type).\
        filter(m.Cluster.id==m.OutgoingZMQ.cluster_id).\
        filter(m.Cluster.id==cluster_id).\
        order_by(m.OutgoingZMQ.name)

def out_zmq(session, cluster_id, id):
    """ An outgoing ZeroMQ connection.
    """
    return _out_zmq(session, cluster_id).\
        filter(m.OutgoingZMQ.id==id).\
        one()

@needs_columns
def out_zmq_list(session, cluster_id, needs_columns=False):
    """ Outgoing ZeroMQ connections.
    """
    return _out_zmq(session, cluster_id)

# ################################################################################################################################

def _channel_zmq(session, cluster_id):
    return session.query(
        m.ChannelZMQ.id, m.ChannelZMQ.name, m.ChannelZMQ.is_active,
        m.ChannelZMQ.address, m.ChannelZMQ.socket_type, m.ChannelZMQ.sub_key, m.ChannelZMQ.data_format,
        m.Service.name.label('service_name'), m.Service.impl_name.label('service_impl_name')).\
        filter(m.Service.id==m.ChannelZMQ.service_id).\
        filter(m.Cluster.id==m.ChannelZMQ.cluster_id).\
        filter(m.Cluster.id==cluster_id).\
        order_by(m.ChannelZMQ.name)

def channel_zmq(session, cluster_id, id):
    """ An incoming ZeroMQ connection.
    """
    return _channel_zmq(session, cluster_id).\
        filter(m.ChannelZMQ.id==id).\
        one()

@needs_columns
def channel_zmq_list(session, cluster_id, needs_columns=False):
    """ Incoming ZeroMQ connections.
    """
    return _channel_zmq(session, cluster_id)

# ################################################################################################################################

def _http_soap(session, cluster_id):
    return session.query(
        m.HTTPSOAP.id, m.HTTPSOAP.name, m.HTTPSOAP.is_active,
        m.HTTPSOAP.is_internal, m.HTTPSOAP.transport, m.HTTPSOAP.host,
        m.HTTPSOAP.url_path, m.HTTPSOAP.method, m.HTTPSOAP.soap_action,
        m.HTTPSOAP.soap_version, m.HTTPSOAP.data_format, m.HTTPSOAP.security_id,
        m.HTTPSOAP.has_rbac,
        m.HTTPSOAP.connection, m.HTTPSOAP.content_type,
        case([(m.HTTPSOAP.ping_method != None, m.HTTPSOAP.ping_method)], else_=DEFAULT_HTTP_PING_METHOD).label('ping_method'), # noqa
        case([(m.HTTPSOAP.pool_size != None, m.HTTPSOAP.pool_size)], else_=DEFAULT_HTTP_POOL_SIZE).label('pool_size'),
        case([(m.HTTPSOAP.merge_url_params_req != None, m.HTTPSOAP.merge_url_params_req)], else_=True).label('merge_url_params_req'),
        case([(m.HTTPSOAP.url_params_pri != None, m.HTTPSOAP.url_params_pri)], else_=URL_PARAMS_PRIORITY.DEFAULT).label('url_params_pri'),
        case([(m.HTTPSOAP.params_pri != None, m.HTTPSOAP.params_pri)], else_=PARAMS_PRIORITY.DEFAULT).label('params_pri'),
        case([(
            m.HTTPSOAP.serialization_type != None, m.HTTPSOAP.serialization_type)], 
             else_=HTTP_SOAP_SERIALIZATION_TYPE.DEFAULT.id).label('serialization_type'),
        m.HTTPSOAP.audit_enabled,
        m.HTTPSOAP.audit_back_log,
        m.HTTPSOAP.audit_max_payload,
        m.HTTPSOAP.audit_repl_patt_type,
        m.HTTPSOAP.timeout,
        m.HTTPSOAP.sec_tls_ca_cert_id,
        m.TLSCACert.name.label('sec_tls_ca_cert_name'),
        m.SecurityBase.sec_type,
        m.Service.name.label('service_name'),
        m.Service.id.label('service_id'),
        m.Service.impl_name.label('service_impl_name'),
        m.SecurityBase.name.label('security_name'),
        m.SecurityBase.username.label('username'),
        m.SecurityBase.password.label('password'),
        m.SecurityBase.password_type.label('password_type'),).\
        outerjoin(m.Service, m.Service.id==m.HTTPSOAP.service_id).\
        outerjoin(m.TLSCACert, m.TLSCACert.id==m.HTTPSOAP.sec_tls_ca_cert_id).\
        outerjoin(m.SecurityBase, m.HTTPSOAP.security_id==m.SecurityBase.id).\
        filter(m.Cluster.id==m.HTTPSOAP.cluster_id).\
        filter(m.Cluster.id==cluster_id).\
        order_by(m.HTTPSOAP.name)

def http_soap_security_list(session, cluster_id, connection=None):
    """ HTTP/SOAP security definitions.
    """
    q = _http_soap(session, cluster_id)

    if connection:
        q = q.filter(m.HTTPSOAP.connection==connection)

    return q

def http_soap(session, cluster_id, id):
    """ An HTTP/SOAP connection.
    """
    return _http_soap(session, cluster_id).\
        filter(m.HTTPSOAP.id==id).\
        one()

@needs_columns
def http_soap_list(session, cluster_id, connection=None, transport=None, return_internal=True, needs_columns=False):
    """ HTTP/SOAP connections, both channels and outgoing ones.
    """
    q = _http_soap(session, cluster_id)

    if connection:
        q = q.filter(m.HTTPSOAP.connection==connection)

    if transport:
        q = q.filter(m.HTTPSOAP.transport==transport)

    if not return_internal:
        q = q.filter(not_(m.HTTPSOAP.name.startswith('zato')))

    return q

# ################################################################################################################################

def _out_sql(session, cluster_id):
    return session.query(m.SQLConnectionPool).\
        filter(m.Cluster.id==m.SQLConnectionPool.cluster_id).\
        filter(m.Cluster.id==cluster_id).\
        order_by(m.SQLConnectionPool.name)

def out_sql(session, cluster_id, id):
    """ An outgoing SQL connection.
    """
    return _out_sql(session, cluster_id).\
        filter(m.SQLConnectionPool.id==id).\
        one()

@needs_columns
def out_sql_list(session, cluster_id, needs_columns=False):
    """ Outgoing SQL connections.
    """
    return _out_sql(session, cluster_id)

# ################################################################################################################################

def _out_ftp(session, cluster_id):
    return session.query(
        m.OutgoingFTP.id, m.OutgoingFTP.name, m.OutgoingFTP.is_active,
        m.OutgoingFTP.host, m.OutgoingFTP.port, m.OutgoingFTP.user, m.OutgoingFTP.password,
        m.OutgoingFTP.acct, m.OutgoingFTP.timeout, m.OutgoingFTP.dircache).\
        filter(m.Cluster.id==m.OutgoingFTP.cluster_id).\
        filter(m.Cluster.id==cluster_id).\
        order_by(m.OutgoingFTP.name)

def out_ftp(session, cluster_id, id):
    """ An outgoing FTP connection.
    """
    return _out_ftp(session, cluster_id).\
        filter(m.OutgoingFTP.id==id).\
        one()

@needs_columns
def out_ftp_list(session, cluster_id, needs_columns=False):
    """ Outgoing FTP connections.
    """
    return _out_ftp(session, cluster_id)

# ################################################################################################################################

def _service(session, cluster_id):
    return session.query(
        m.Service.id, m.Service.name, m.Service.is_active,
        m.Service.impl_name, m.Service.is_internal, m.Service.slow_threshold).\
        filter(m.Cluster.id==m.Service.cluster_id).\
        filter(m.Cluster.id==cluster_id).\
        order_by(m.Service.name)

def service(session, cluster_id, id):
    """ A service.
    """
    return _service(session, cluster_id).\
        filter(m.Service.id==id).\
        one()

@needs_columns
def service_list(session, cluster_id, return_internal=True, needs_columns=False):
    """ All services.
    """
    result = _service(session, cluster_id)
    if not return_internal:
        result = result.filter(not_(m.Service.name.startswith('zato')))
    return result

# ################################################################################################################################

def _delivery_definition(session, cluster_id):
    return session.query(m.DeliveryDefinitionBase).\
        filter(m.Cluster.id==m.DeliveryDefinitionBase.cluster_id).\
        filter(m.Cluster.id==cluster_id).\
        order_by(m.DeliveryDefinitionBase.name)

def delivery_definition_list(session, cluster_id, target_type=None):
    """ Returns a list of delivery definitions for a given target type.
    """
    def_list = _delivery_definition(session, cluster_id)

    if target_type:
        def_list = def_list.\
            filter(m.DeliveryDefinitionBase.target_type==target_type)

    return def_list

# ################################################################################################################################

def delivery_count_by_state(session, def_id):
    return session.query(m.Delivery.state, func.count(m.Delivery.state)).\
        filter(m.Delivery.definition_id==def_id).\
        group_by(m.Delivery.state)

def delivery_list(session, cluster_id, def_name, state, start=None, stop=None, needs_payload=False):
    columns = [
        m.DeliveryDefinitionBase.name.label('def_name'),
        m.DeliveryDefinitionBase.target_type,
        m.Delivery.task_id,
        m.Delivery.creation_time.label('creation_time_utc'),
        m.Delivery.last_used.label('last_used_utc'),
        m.Delivery.source_count,
        m.Delivery.target_count,
        m.Delivery.resubmit_count,
        m.Delivery.state,
        m.DeliveryDefinitionBase.retry_repeats,
        m.DeliveryDefinitionBase.check_after,
        m.DeliveryDefinitionBase.retry_seconds
    ]

    if needs_payload:
        columns.extend([m.DeliveryPayload.payload, m.Delivery.args, m.Delivery.kwargs])

    q = session.query(*columns).\
        filter(m.DeliveryDefinitionBase.id==m.Delivery.definition_id).\
        filter(m.DeliveryDefinitionBase.cluster_id==cluster_id).\
        filter(m.DeliveryDefinitionBase.name==def_name).\
        filter(m.Delivery.state.in_(state))

    if needs_payload:
        q = q.filter(m.DeliveryPayload.task_id==m.Delivery.task_id)

    if start:
        q = q.filter(m.Delivery.last_used >= start)

    if stop:
        q = q.filter(m.Delivery.last_used <= stop)

    q = q.order_by(m.Delivery.last_used.desc())

    return q

def delivery(session, task_id, target_def_class):
    return session.query(
        target_def_class.name.label('def_name'),
        target_def_class.target_type,
        m.Delivery.task_id,
        m.Delivery.creation_time.label('creation_time_utc'),
        m.Delivery.last_used.label('last_used_utc'),
        m.Delivery.source_count,
        m.Delivery.target_count,
        m.Delivery.resubmit_count,
        m.Delivery.state,
        target_def_class.retry_repeats,
        target_def_class.check_after,
        target_def_class.retry_seconds,
        m.DeliveryPayload.payload,
        m.Delivery.args,
        m.Delivery.kwargs,
        target_def_class.target,
        ).\
        filter(target_def_class.id==m.Delivery.definition_id).\
        filter(m.Delivery.task_id==task_id).\
        filter(m.DeliveryPayload.task_id==m.Delivery.task_id)

@needs_columns
def delivery_history_list(session, task_id, needs_columns=True):
    return session.query(
        m.DeliveryHistory.entry_type,
        m.DeliveryHistory.entry_time,
        m.DeliveryHistory.entry_ctx,
        m.DeliveryHistory.resubmit_count).\
        filter(m.DeliveryHistory.task_id==task_id).\
        order_by(m.DeliveryHistory.entry_time.desc())

# ################################################################################################################################

def _msg_list(class_, order_by, session, cluster_id, needs_columns=False):
    """ All the namespaces.
    """
    return session.query(
        class_.id, class_.name,
        class_.value).\
        filter(m.Cluster.id==cluster_id).\
        filter(m.Cluster.id==class_.cluster_id).\
        order_by(order_by)

@needs_columns
def namespace_list(session, cluster_id, needs_columns=False):
    """ All the namespaces.
    """
    return _msg_list(m.MsgNamespace, 'msg_ns.name', session, cluster_id, needs_columns)

@needs_columns
def xpath_list(session, cluster_id, needs_columns=False):
    """ All the XPaths.
    """
    return _msg_list(m.XPath, 'msg_xpath.name', session, cluster_id, needs_columns)

@needs_columns
def json_pointer_list(session, cluster_id, needs_columns=False):
    """ All the JSON Pointers.
    """
    return _msg_list(m.JSONPointer, 'msg_json_pointer.name', session, cluster_id, needs_columns)

# ################################################################################################################################

def _http_soap_audit(session, cluster_id, conn_id=None, start=None, stop=None, query=None, id=None, needs_req_payload=False):
    columns = [
        m.HTTSOAPAudit.id,
        m.HTTSOAPAudit.name.label('conn_name'),
        m.HTTSOAPAudit.cid,
        m.HTTSOAPAudit.transport,
        m.HTTSOAPAudit.connection,
        m.HTTSOAPAudit.req_time.label('req_time_utc'),
        m.HTTSOAPAudit.resp_time.label('resp_time_utc'),
        m.HTTSOAPAudit.user_token,
        m.HTTSOAPAudit.invoke_ok,
        m.HTTSOAPAudit.auth_ok,
        m.HTTSOAPAudit.remote_addr,
    ]

    if needs_req_payload:
        columns.extend([
            m.HTTSOAPAudit.req_headers, m.HTTSOAPAudit.req_payload, m.HTTSOAPAudit.resp_headers, m.HTTSOAPAudit.resp_payload
        ])

    q = session.query(*columns)
    
    if query:
        query = '%{}%'.format(query)
        q = q.filter(
            m.HTTSOAPAudit.cid.ilike(query) | \
            m.HTTSOAPAudit.req_headers.ilike(query) | m.HTTSOAPAudit.req_payload.ilike(query) | \
            m.HTTSOAPAudit.resp_headers.ilike(query) | m.HTTSOAPAudit.resp_payload.ilike(query)
        )

    if id:
        q = q.filter(m.HTTSOAPAudit.id == id)

    if conn_id:
        q = q.filter(m.HTTSOAPAudit.conn_id == conn_id)

    if start:
        q = q.filter(m.HTTSOAPAudit.req_time >= start)

    if stop:
        q = q.filter(m.HTTSOAPAudit.req_time <= start)

    q = q.order_by(m.HTTSOAPAudit.req_time.desc())

    return q

def http_soap_audit_item_list(ignored_self, session, cluster_id, conn_id, start, stop, query):
    return _http_soap_audit(session, cluster_id, conn_id, start, stop, query)

def http_soap_audit_item(session, cluster_id, id):
    return _http_soap_audit(session, cluster_id, id=id, needs_req_payload=True)

# ################################################################################################################################

def _cloud_openstack_swift(session, cluster_id):
    return session.query(m.OpenStackSwift).\
        filter(m.Cluster.id==cluster_id).\
        filter(m.Cluster.id==m.OpenStackSwift.cluster_id).\
        order_by(m.OpenStackSwift.name)

def cloud_openstack_swift(session, cluster_id, id):
    """ An OpenStack Swift connection.
    """
    return _cloud_openstack_swift(session, cluster_id).\
        filter(m.OpenStackSwift.id==id).\
        one()

@needs_columns
def cloud_openstack_swift_list(session, cluster_id, needs_columns=False):
    """ OpenStack Swift connections.
    """
    return _cloud_openstack_swift(session, cluster_id)

# ################################################################################################################################

def _cloud_aws_s3(session, cluster_id):
    return session.query(
        m.AWSS3.id, m.AWSS3.name, m.AWSS3.is_active, m.AWSS3.pool_size, m.AWSS3.address, m.AWSS3.debug_level, m.AWSS3.suppr_cons_slashes,
        m.AWSS3.content_type, m.AWSS3.metadata_, m.AWSS3.security_id, m.AWSS3.bucket, m.AWSS3.encrypt_at_rest, m.AWSS3.storage_class,
        m.SecurityBase.username, m.SecurityBase.password).\
        filter(m.Cluster.id==cluster_id).\
        filter(m.AWSS3.security_id==m.SecurityBase.id).\
        order_by(m.AWSS3.name)

def cloud_aws_s3(session, cluster_id, id):
    """ An AWS S3 connection.
    """
    return _cloud_aws_s3(session, cluster_id).\
        filter(m.AWSS3.id==id).\
        one()

@needs_columns
def cloud_aws_s3_list(session, cluster_id, needs_columns=False):
    """ AWS S3 connections.
    """
    return _cloud_aws_s3(session, cluster_id)

# ################################################################################################################################

def _pubsub_topic(session, cluster_id):
    return session.query(m.PubSubTopic.id, m.PubSubTopic.name, m.PubSubTopic.is_active, m.PubSubTopic.max_depth).\
        filter(m.Cluster.id==m.PubSubTopic.cluster_id).\
        filter(m.Cluster.id==cluster_id).\
        order_by(m.PubSubTopic.name)

def pubsub_topic(session, cluster_id, id):
    """ A pub/sub topic.
    """
    return _pubsub_topic(session, cluster_id).\
        filter(m.PubSubTopic.id==id).\
        one()

@needs_columns
def pubsub_topic_list(session, cluster_id, needs_columns=False):
    """ All pub/sub topics.
    """
    return _pubsub_topic(session, cluster_id)

def pubsub_default_client(session, cluster_id, name):
    """ Returns a client ID of a given name used internally for pub/sub.
    """
    return session.query(m.HTTPBasicAuth.id, m.HTTPBasicAuth.name).\
        filter(m.Cluster.id==cluster_id).\
        filter(m.Cluster.id==m.HTTPBasicAuth.cluster_id).\
        filter(m.HTTPBasicAuth.name==name).\
        first()

# ################################################################################################################################

def _pubsub_producer(session, cluster_id, needs_columns=False):
    return session.query(
        m.PubSubProducer.id,
        m.PubSubProducer.is_active,
        m.SecurityBase.id.label('client_id'),
        m.SecurityBase.name,
        m.SecurityBase.sec_type,
        m.PubSubTopic.name.label('topic_name')).\
        filter(m.Cluster.id==cluster_id).\
        filter(m.PubSubProducer.topic_id==m.PubSubTopic.id).\
        filter(m.PubSubProducer.cluster_id==m.Cluster.id).\
        filter(m.PubSubProducer.sec_def_id==m.SecurityBase.id).\
        order_by(m.SecurityBase.sec_type, m.SecurityBase.name)

@needs_columns
def pubsub_producer_list(session, cluster_id, topic_name, needs_columns=False):
    """ All pub/sub producers.
    """
    response = _pubsub_producer(session, cluster_id, needs_columns)
    if topic_name:
        response = response.filter(m.PubSubTopic.name==topic_name)
    return response

# ################################################################################################################################

def _pubsub_consumer(session, cluster_id, needs_columns=False):
    return session.query(
        m.PubSubConsumer.id,
        m.PubSubConsumer.is_active,
        m.PubSubConsumer.max_depth,
        m.PubSubConsumer.sub_key,
        m.PubSubConsumer.delivery_mode,
        m.PubSubConsumer.callback_id,
        m.PubSubConsumer.callback_type,
        m.HTTPSOAP.name.label('callback_name'),
        m.HTTPSOAP.soap_version,
        m.SecurityBase.id.label('client_id'),
        m.SecurityBase.name,
        m.SecurityBase.sec_type,
        m.PubSubTopic.name.label('topic_name')).\
        outerjoin(m.HTTPSOAP, m.HTTPSOAP.id==m.PubSubConsumer.callback_id).\
        filter(m.Cluster.id==cluster_id).\
        filter(m.PubSubConsumer.topic_id==m.PubSubTopic.id).\
        filter(m.PubSubConsumer.cluster_id==m.Cluster.id).\
        filter(m.PubSubConsumer.sec_def_id==m.SecurityBase.id).\
        order_by(m.SecurityBase.sec_type, m.SecurityBase.name)

@needs_columns
def pubsub_consumer_list(session, cluster_id, topic_name, needs_columns=False):
    """ All pub/sub consumers.
    """
    response = _pubsub_consumer(session, cluster_id, needs_columns)
    if topic_name:
        response = response.filter(m.PubSubTopic.name==topic_name)
    return response

# ################################################################################################################################

def _notif_cloud_openstack_swift(session, cluster_id, needs_password):
    """ OpenStack Swift notifications.
    """

    columns = [m.NotificationOpenStackSwift.id, m.NotificationOpenStackSwift.name, m.NotificationOpenStackSwift.is_active, m.NotificationOpenStackSwift.notif_type, m.NotificationOpenStackSwift.def_id, m.NotificationOpenStackSwift.containers,
        m.NotificationOpenStackSwift.interval, m.NotificationOpenStackSwift.name_pattern, m.NotificationOpenStackSwift.name_pattern_neg, m.NotificationOpenStackSwift.get_data, m.NotificationOpenStackSwift.get_data_patt,
        m.NotificationOpenStackSwift.get_data_patt_neg, m.OpenStackSwift.name.label('def_name'), m.Service.name.label('service_name')]

    #if needs_password:

    return session.query(*columns).\
        filter(m.Cluster.id==cluster_id).\
        filter(m.Cluster.id==m.NotificationOpenStackSwift.cluster_id).\
        filter(m.NotificationOpenStackSwift.def_id==m.OpenStackSwift.id).\
        filter(m.NotificationOpenStackSwift.service_id==m.Service.id).\
        order_by(m.NotificationOpenStackSwift.name)

def notif_cloud_openstack_swift(session, cluster_id, id, needs_password=False):
    """ An OpenStack Swift notification definition.
    """
    return _notif_cloud_openstack_swift(session, cluster_id, needs_password).\
        filter(m.NotificationOpenStackSwift.id==id).\
        one()

@needs_columns
def notif_cloud_openstack_swift_list(session, cluster_id, needs_password=False, needs_columns=False):
    """ OpenStack Swift connection definitions.
    """
    return _notif_cloud_openstack_swift(session, cluster_id, needs_password)

# ################################################################################################################################

def _notif_sql(session, cluster_id, needs_password):
    """ SQL notifications.
    """

    columns = [m.NotificationSQL.id, m.NotificationSQL.is_active, m.NotificationSQL.name, m.NotificationSQL.query, m.NotificationSQL.notif_type, m.NotificationSQL.interval, \
        m.NotificationSQL.def_id, m.SQLConnectionPool.name.label('def_name'), m.Service.name.label('service_name')]

    if needs_password:
        columns.append(m.SQLConnectionPool.password)

    return session.query(*columns).\
        filter(m.Cluster.id==m.NotificationSQL.cluster_id).\
        filter(m.SQLConnectionPool.id==m.NotificationSQL.def_id).\
        filter(m.Service.id==m.NotificationSQL.service_id).\
        filter(m.Cluster.id==cluster_id)

@needs_columns
def notif_sql_list(session, cluster_id, needs_password=False, needs_columns=False):
    """ All the SQL notifications.
    """
    return _notif_sql(session, cluster_id, needs_password)

# ################################################################################################################################

def _search_es(session, cluster_id):
    """ m.ElasticSearch connections.
    """
    return session.query(m.ElasticSearch).\
        filter(m.Cluster.id==m.ElasticSearch.cluster_id).\
        filter(m.Cluster.id==cluster_id).\
        order_by(m.ElasticSearch.name)

@needs_columns
def search_es_list(session, cluster_id, needs_columns=False):
    """ All the m.ElasticSearch connections.
    """
    return _search_es(session, cluster_id)

# ################################################################################################################################

def _search_solr(session, cluster_id):
    """ m.Solr sonnections.
    """
    return session.query(m.Solr).\
        filter(m.Cluster.id==m.Solr.cluster_id).\
        filter(m.Cluster.id==cluster_id).\
        order_by(m.Solr.name)

@needs_columns
def search_solr_list(session, cluster_id, needs_columns=False):
    """ All the m.Solr connections.
    """
    return _search_solr(session, cluster_id)

# ################################################################################################################################

def _server(session, cluster_id):
    return session.query(
        m.Server.id, m.Server.name, m.Server.bind_host, m.Server.bind_port, m.Server.last_join_status, m.Server.last_join_mod_date,
        m.Server.last_join_mod_by, m.Server.up_status, m.Server.up_mod_date, m.Cluster.name.label('cluster_name')).\
        filter(m.Cluster.id==m.Server.cluster_id).\
        filter(m.Cluster.id==cluster_id).\
        order_by(m.Server.name)

@needs_columns
def server_list(session, cluster_id, needs_columns=False):
    """ All the servers defined on a cluster.
    """
    return _server(session, cluster_id)

# ################################################################################################################################

def _cassandra_conn(session, cluster_id):
    return session.query(m.CassandraConn).\
        filter(m.Cluster.id==cluster_id).\
        filter(m.Cluster.id==m.CassandraConn.cluster_id).\
        order_by(m.CassandraConn.name)

def cassandra_conn(session, cluster_id, id):
    """ A Cassandra connection definition.
    """
    return _cassandra_conn(session, cluster_id).\
        filter(m.CassandraConn.id==id).\
        one()

@needs_columns
def cassandra_conn_list(session, cluster_id, needs_columns=False):
    """ A list of Cassandra connection definitions.
    """
    return _cassandra_conn(session, cluster_id)

# ################################################################################################################################

def _cassandra_query(session, cluster_id):
    return session.query(
        m.CassandraQuery.id, m.CassandraQuery.name, m.CassandraQuery.value,
        m.CassandraQuery.is_active, m.CassandraQuery.cluster_id,
        m.CassandraConn.name.label('def_name'),
        m.CassandraConn.id.label('def_id'),
        ).\
        filter(m.Cluster.id==cluster_id).\
        filter(m.Cluster.id==m.CassandraQuery.cluster_id).\
        filter(m.CassandraConn.id==m.CassandraQuery.def_id).\
        order_by(m.CassandraQuery.name)

def cassandra_query(session, cluster_id, id):
    """ A Cassandra prepared statement.
    """
    return _cassandra_query(session, cluster_id).\
        filter(m.CassandraQuery.id==id).\
        one()

@needs_columns
def cassandra_query_list(session, cluster_id, needs_columns=False):
    """ A list of Cassandra prepared statements.
    """
    return _cassandra_query(session, cluster_id)

# ################################################################################################################################

def _email_smtp(session, cluster_id):
    return session.query(m.SMTP).\
        filter(m.Cluster.id==cluster_id).\
        filter(m.Cluster.id==m.SMTP.cluster_id).\
        order_by(m.SMTP.name)

def email_smtp(session, cluster_id, id):
    """ An m.SMTP connection.
    """
    return _email_smtp(session, cluster_id).\
        filter(m.SMTP.id==id).\
        one()

@needs_columns
def email_smtp_list(session, cluster_id, needs_columns=False):
    """ A list of m.SMTP connections.
    """
    return _email_smtp(session, cluster_id)

# ################################################################################################################################

def _email_imap(session, cluster_id):
    return session.query(m.IMAP).\
        filter(m.Cluster.id==cluster_id).\
        filter(m.Cluster.id==m.IMAP.cluster_id).\
        order_by(m.IMAP.name)

def email_imap(session, cluster_id, id):
    """ An m.IMAP connection.
    """
    return _email_imap(session, cluster_id).\
        filter(m.IMAP.id==id).\
        one()

@needs_columns
def email_imap_list(session, cluster_id, needs_columns=False):
    """ A list of m.IMAP connections.
    """
    return _email_imap(session, cluster_id)

# ################################################################################################################################

def _rbac_permission(session, cluster_id):
    return session.query(m.RBACPermission).\
        filter(m.Cluster.id==cluster_id).\
        filter(m.Cluster.id==m.RBACPermission.cluster_id).\
        order_by(m.RBACPermission.name)

def rbac_permission(session, cluster_id, id):
    """ An RBAC permission.
    """
    return _rbac_permission(session, cluster_id).\
        filter(m.RBACPermission.id==id).\
        one()

@needs_columns
def rbac_permission_list(session, cluster_id, needs_columns=False):
    """ A list of RBAC permissions.
    """
    return _rbac_permission(session, cluster_id)

# ################################################################################################################################

def _rbac_role(session, cluster_id):
    rbac_parent = aliased(m.RBACRole)
    return session.query(m.RBACRole.id, m.RBACRole.name, m.RBACRole.parent_id, rbac_parent.name.label('parent_name')).\
        filter(m.Cluster.id==cluster_id).\
        filter(m.Cluster.id==m.RBACRole.cluster_id).\
        outerjoin(rbac_parent, rbac_parent.id==m.RBACRole.parent_id).\
        order_by(m.RBACRole.name)

def rbac_role(session, cluster_id, id):
    """ An RBAC role.
    """
    return _rbac_role(session, cluster_id).\
        filter(m.RBACRole.id==id).\
        one()

@needs_columns
def rbac_role_list(session, cluster_id, needs_columns=False):
    """ A list of RBAC roles.
    """
    return _rbac_role(session, cluster_id)

# ################################################################################################################################

def _rbac_client_role(session, cluster_id):
    return session.query(m.RBACClientRole).\
        filter(m.Cluster.id==cluster_id).\
        filter(m.Cluster.id==m.RBACClientRole.cluster_id).\
        order_by(m.RBACClientRole.client_def)

def rbac_client_role(session, cluster_id, id):
    """ An individual mapping between a client and role.
    """
    return _rbac_client_role(session, cluster_id).\
        filter(m.RBACClientRole.id==id).\
        one()

@needs_columns
def rbac_client_role_list(session, cluster_id, needs_columns=False):
    """ A list of mappings between clients and roles.
    """
    return _rbac_client_role(session, cluster_id)

# ################################################################################################################################

def _rbac_role_permission(session, cluster_id):
    return session.query(m.RBACRolePermission).\
        filter(m.Cluster.id==cluster_id).\
        filter(m.Cluster.id==m.RBACRolePermission.cluster_id).\
        order_by(m.RBACRolePermission.role_id)

def rbac_role_permission(session, cluster_id, id):
    """ An individual permission for a given role against a service.
    """
    return _rbac_role_permission(session, cluster_id).\
        filter(m.RBACRolePermission.id==id).\
        one()

@needs_columns
def rbac_role_permission_list(session, cluster_id, needs_columns=False):
    """ A list of permissions for roles against services.
    """
    return _rbac_role_permission(session, cluster_id)

# ################################################################################################################################

def _out_odoo(session, cluster_id):
    return session.query(m.OutgoingOdoo).\
        filter(m.Cluster.id==cluster_id).\
        filter(m.Cluster.id==m.OutgoingOdoo.cluster_id).\
        order_by(m.OutgoingOdoo.name)

def out_odoo(session, cluster_id, id):
    """ An individual Odoo connection.
    """
    return _out_odoo(session, cluster_id).\
        filter(m.OutgoingOdoo.id==id).\
        one()

@needs_columns
def out_odoo_list(session, cluster_id, needs_columns=False):
    """ A list of Odoo connections.
    """
    return _out_odoo(session, cluster_id)

# ################################################################################################################################

def process_definition_base(session, cluster_id):
    return session.query(m.ProcDef).\
        filter(m.ProcDef.cluster_id==cluster_id)

def _process_definition(session, cluster_id):
    return process_definition_base(session, cluster_id).\
        order_by(m.ProcDef.name, m.ProcDef.version)

def process_definition(session, cluster_id, id):
    """ An individual process definition.
    """
    return _process_definition(session, cluster_id).\
        filter(m.ProcDef.id==id).\
        one()

@needs_columns
def process_definition_list(session, cluster_id, needs_columns=False):
    """ A list of process definitions.
    """
    return _process_definition(session, cluster_id)

# ################################################################################################################################<|MERGE_RESOLUTION|>--- conflicted
+++ resolved
@@ -20,18 +20,7 @@
 # Zato
 from zato.common import DEFAULT_HTTP_PING_METHOD, DEFAULT_HTTP_POOL_SIZE, HTTP_SOAP_SERIALIZATION_TYPE, PARAMS_PRIORITY, \
      URL_PARAMS_PRIORITY
-<<<<<<< HEAD
 from zato.common.odb import model as m
-=======
-from zato.common.odb.model import AWSS3, APIKeySecurity, AWSSecurity, CassandraConn, CassandraQuery, ChannelAMQP, ChannelSTOMP, \
-     ChannelWMQ, ChannelZMQ, Cluster, ConnDefAMQP, ConnDefWMQ, CronStyleJob, DeliveryDefinitionBase, Delivery, DeliveryHistory, \
-     DeliveryPayload, ElasticSearch, JSONPointer, HTTPBasicAuth, HTTPSOAP, HTTSOAPAudit, IMAP, IntervalBasedJob, Job, \
-     MsgNamespace, NotificationOpenStackSwift as NotifOSS, NotificationSQL as NotifSQL, NTLM, OAuth, OutgoingOdoo, \
-     OpenStackSecurity, OpenStackSwift, OutgoingAMQP, OutgoingFTP, OutgoingSTOMP, OutgoingWMQ, OutgoingZMQ, PubSubConsumer, \
-     PubSubProducer, PubSubTopic, RBACClientRole, RBACPermission, RBACRole, RBACRolePermission, SecurityBase, Server, Service, \
-     SMTP, Solr, SQLConnectionPool, TechnicalAccount, TLSCACert, TLSChannelSecurity, TLSKeyCertSecurity, WSSDefinition, XPath, \
-     XPathSecurity
->>>>>>> e4d1ed76
 
 logger = logging.getLogger(__name__)
 
@@ -405,20 +394,20 @@
 
 def _channel_stomp(session, cluster_id):
     return session.query(
-        ChannelSTOMP.id, ChannelSTOMP.name, ChannelSTOMP.is_active, ChannelSTOMP.username,
-        ChannelSTOMP.password, ChannelSTOMP.address, ChannelSTOMP.proto_version,
-        ChannelSTOMP.timeout, ChannelSTOMP.sub_to, ChannelSTOMP.service_id,
-        Service.name.label('service_name')).\
-        filter(Service.id==ChannelSTOMP.service_id).\
-        filter(Cluster.id==ChannelSTOMP.cluster_id).\
-        filter(Cluster.id==cluster_id).\
-        order_by(ChannelSTOMP.name)
+        m.ChannelSTOMP.id, m.ChannelSTOMP.name, m.ChannelSTOMP.is_active, m.ChannelSTOMP.username,
+        m.ChannelSTOMP.password, m.ChannelSTOMP.address, m.ChannelSTOMP.proto_version,
+        m.ChannelSTOMP.timeout, m.ChannelSTOMP.sub_to, m.ChannelSTOMP.service_id,
+        m.Service.name.label('service_name')).\
+        filter(m.Service.id==m.ChannelSTOMP.service_id).\
+        filter(m.Cluster.id==m.ChannelSTOMP.cluster_id).\
+        filter(m.Cluster.id==cluster_id).\
+        order_by(m.ChannelSTOMP.name)
 
 def channel_stomp(session, cluster_id, id):
     """ A STOMP channel.
     """
     return _channel_stomp(session, cluster_id).\
-        filter(ChannelSTOMP.id==id).\
+        filter(m.ChannelSTOMP.id==id).\
         one()
 
 @needs_columns
@@ -457,16 +446,16 @@
 # ################################################################################################################################
 
 def _out_stomp(session, cluster_id):
-    return session.query(OutgoingSTOMP).\
-        filter(Cluster.id==OutgoingSTOMP.cluster_id).\
-        filter(Cluster.id==cluster_id).\
-        order_by(OutgoingSTOMP.name)
+    return session.query(m.OutgoingSTOMP).\
+        filter(m.Cluster.id==m.OutgoingSTOMP.cluster_id).\
+        filter(m.Cluster.id==cluster_id).\
+        order_by(m.OutgoingSTOMP.name)
 
 def out_stomp(session, cluster_id, id):
     """ An outgoing STOMP connection.
     """
     return _out_zmq(session, cluster_id).\
-        filter(OutgoingSTOMP.id==id).\
+        filter(m.OutgoingSTOMP.id==id).\
         one()
 
 @needs_columns
