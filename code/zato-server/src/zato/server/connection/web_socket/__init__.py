# -*- coding: utf-8 -*-

"""
Copyright (C) 2016 Dariusz Suchojad <dsuch at zato.io>

Licensed under LGPLv3, see LICENSE.txt for terms and conditions.
"""

from __future__ import absolute_import, division, print_function, unicode_literals

# stdlib
from copy import deepcopy
from datetime import datetime, timedelta
from httplib import FORBIDDEN, INTERNAL_SERVER_ERROR, NOT_FOUND, responses
from logging import getLogger
from traceback import format_exc
from urlparse import urlparse

# Bunch
from bunch import bunchify

# gevent
from gevent import sleep, socket, spawn
from gevent.lock import RLock

# pyrapidjson
from rapidjson import loads

# ws4py
from ws4py.websocket import WebSocket as _WebSocket
from ws4py.server.geventserver import WSGIServer
from ws4py.server.wsgiutils import WebSocketWSGIApplication

# Zato
from zato.common import CHANNEL, DATA_FORMAT, WEB_SOCKET
from zato.common.util import new_cid
from zato.server.connection.connector import Connector
from zato.server.connection.web_socket.msg import AuthenticateResponse, ClientInvokeRequest, ClientMessage, error_response, \
     ErrorResponse, OKResponse

# ################################################################################################################################

logger = getLogger('zato_web_socket')

# ################################################################################################################################

http404 = b'{} {}'.format(NOT_FOUND, responses[NOT_FOUND])

# ################################################################################################################################

class TokenInfo(object):
    def __init__(self, value, ttl, _now=datetime.utcnow):
        self.value = value
        self.ttl = ttl
        self.creation_time = _now()
        self.expires_at =  self.creation_time
        self.extend()

    def extend(self, _timedelta=timedelta):
        self.expires_at = self.expires_at + _timedelta(seconds=self.ttl)

# ################################################################################################################################

class WebSocket(_WebSocket):
    """ Encapsulates information about an individual connection from a WebSocket client.
    """
    def __init__(self, container, config, *args, **kwargs):
        super(WebSocket, self).__init__(*args, **kwargs)
        self.container = container
        self.config = config
        self.is_authenticated = False
        self._token = None
        self.update_lock = RLock()
        self.pub_client_id = 'ws.{}'.format(new_cid())
        self.ext_client_id = None
        self.ext_client_name = None
        self.connection_time = self.last_seen = datetime.utcnow()

        # Responses to previously sent requests - keyed by request IDs
        self.responses_received = {}

        _local_address = self.sock.getsockname()
        self._local_address = '{}:{}'.format(_local_address[0], _local_address[1])

        _peer_address = self.sock.getpeername()
        self._peer_address = '{}:{}'.format(_peer_address[0], _peer_address[1])

        _peer_fqdn = '(Unknown)'

        try:
            _peer_host = socket.gethostbyaddr(_peer_address[0])[0]
            _peer_fqdn = socket.getfqdn(_peer_host)
        except Exception, e:
            logger.warn(format_exc(e))
        finally:
            self._peer_fqdn = _peer_fqdn

        self._parse_func = {
            DATA_FORMAT.JSON: self.parse_json,
            DATA_FORMAT.XML: self.parse_xml,
        }[self.config.data_format]

    @property
    def token(self):
        return self._token

    @token.setter
    def token(self, value):

        if not self._token:
            self._token = TokenInfo(value, self.config.token_ttl)
        else:
            self._token.value = value
            self._token.extend()

# ################################################################################################################################

    def parse_json(self, data, _auth=WEB_SOCKET.ACTION.AUTHENTICATE, _response=WEB_SOCKET.ACTION.CLIENT_RESPONSE):

        parsed = loads(data)
        msg = ClientMessage()

        meta = parsed.get('meta', {})

        if meta:
            meta = bunchify(meta)

            msg.action = meta.action
            msg.id = meta.id
            msg.timestamp = meta.timestamp
            msg.ext_client_id = meta.client_id
            msg.ext_client_name = meta.get('client_name')

            if msg.action == _auth:
                msg.sec_type = meta.sec_type
                msg.username = meta.username
                msg.secret = meta.secret
                msg.has_credentials = True
            else:
                msg.in_reply_to = meta.get('in_reply_to')

        _data = parsed.get('data', {}).get('input')
        msg.data =_data['response'] if msg.action == _response else _data

        return msg

# ################################################################################################################################

    def parse_xml(self, data):
        raise NotImplementedError('Not supported yet')

# ################################################################################################################################

    def authenticate(self, cid, request):
        if self.config.auth_func(request.cid, request.sec_type, request.username, request.secret, self.config.sec_name):

            with self.update_lock:
                self.token = 'ws.token.{}'.format(new_cid())
                self.is_authenticated = True
                self.ext_client_id = request.ext_client_id
                self.ext_client_name = request.ext_client_name

<<<<<<< HEAD
            return AuthenticateResponse(self.token.value, cid, request.id).serialize()
=======
            return AuthenticateResponse(self.token.value, request.cid, request.id).serialize()
>>>>>>> 3abf8b68

# ################################################################################################################################

    def on_forbidden(self, action):
        logger.warn(
            'Peer %s %s, closing its connection to %s (%s)', self._peer_address, action, self._local_address, self.config.name)
        self.send(error_response[FORBIDDEN][self.config.data_format])

        self.server_terminated = True
        self.client_terminated = True

# ################################################################################################################################

    def send_background_pings(self):
        try:
            while self.container.clients.get(self.pub_client_id):
                sleep(20)
                self.invoke_client(new_cid(), 'zato-keep-alive-ping')
        except Exception, e:
            logger.warn(format_exc(e))

# ################################################################################################################################

    def register_auth_client(self):
        """ Registers peer in ODB and sets up background pings to keep its connection alive.
        Called only if authentication succeeded.
        """
        self.invoke_service(new_cid(), 'zato.channel.web-socket.client.create', {
            'pub_client_id': self.pub_client_id,
            'ext_client_id': self.ext_client_id,
            'ext_client_name': self.ext_client_name,
            'is_internal': True,
            'local_address': self.local_address,
            'peer_address': self.peer_address,
            'peer_fqdn': self._peer_fqdn,
            'connection_time': self.connection_time,
            'last_seen': self.last_seen,
            'channel_name': self.config.name,
        }, needs_response=True)

        spawn(self.send_background_pings)

# ################################################################################################################################

    def unregister_auth_client(self):
        """ Unregisters an already registered peer in ODB.
        """
        if self.is_authenticated:
            self.invoke_service(new_cid(), 'zato.channel.web-socket.client.delete-by-pub-id', {
                'pub_client_id': self.pub_client_id,
            }, needs_response=True)

# ################################################################################################################################

    def handle_authenticate(self, cid, request):
        if request.has_credentials:
            response = self.authenticate(cid, request)
            if response:
                self.send(response)
                self.register_auth_client()
                logger.info(
                    'Client %s (%s %s) logged in successfully to %s (%s)', self._peer_address, self._peer_fqdn,
                    self.pub_client_id, self._local_address, self.config.name)
            else:
                self.on_forbidden('sent invalid credentials')
        else:
            self.on_forbidden('is not authenticated')

# ################################################################################################################################

    def invoke_service(self, cid, service_name, data, needs_response=True, _channel=CHANNEL.WEB_SOCKET,
            _data_format=DATA_FORMAT.DICT):

        return self.config.on_message_callback({
            'cid': cid,
            'data_format': _data_format,
            'service': service_name,
            'payload': data,
        }, CHANNEL.WEB_SOCKET, None, needs_response=needs_response, serialize=False)

# ################################################################################################################################

    def handle_client_message(self, cid, msg, _action=WEB_SOCKET.ACTION):
        self._handle_client_response(cid, msg) if msg.action == _action.CLIENT_RESPONSE else self._handle_invoke_service(cid, msg)

# ################################################################################################################################

    def _handle_invoke_service(self, cid, msg):

        try:
            service_response = self.invoke_service(cid, self.config.service_name, msg.data)
        except Exception, e:

            logger.warn('Service `%s` could not be invoked, id:`%s` cid:`%s`, e:`%s`', self.config.service_name, msg.id,
                cid, format_exc(e))

            response = ErrorResponse(cid, msg.id, INTERNAL_SERVER_ERROR,
                    'Could not invoke service `{}`, id:`{}`, cid:`{}`'.format(self.config.service_name, msg.id, cid))
        else:
            response = OKResponse(cid, msg.id, service_response)

        self.send(response.serialize())

# ################################################################################################################################

    def _wait_for_event(self, wait_time, condition_callable, _now=datetime.utcnow, _delta=timedelta,
                        _sleep=sleep, *args, **kwargs):
        now = _now()
        until = now + _delta(seconds=wait_time)

        while now < until:

            response = condition_callable(*args, **kwargs)
            if response:
                return response
            else:
                _sleep(0.01)
                now = _now()

# ################################################################################################################################

    def _handle_client_response(self, cid, msg):
        self.responses_received[msg.in_reply_to] = msg

    def _has_client_response(self, request_id):
        return self.responses_received.get(request_id)

    def _wait_for_client_response(self, request_id, wait_time=1):
        """ Wait until a response from client arrives and return it or return None if there is no response up to wait_time.
        """
        return self._wait_for_event(wait_time, self._has_client_response, request_id=request_id)

# ################################################################################################################################

    def _received_message(self, data, _now=datetime.utcnow, _default_data='', *args, **kwargs):

        try:

            request = self._parse_func(data or _default_data)
            cid = new_cid()
            now = _now()
            self.last_seen = now

            logger.info('Request received cid:`%s`, client:`%s`', cid, self.pub_client_id)

            # If client is authenticated we allow either for it to re-authenticate, which grants a new token, or to invoke a service.
            # Otherwise, authentication is required.

            if self.is_authenticated:
                self.handle_client_message(cid, request) if not request.has_credentials else \
                    self.handle_authenticate(cid, request)
            else:
                self.handle_authenticate(cid, request)

            logger.info('Response returned cid:`%s`, time:`%s`', cid, _now()-now)

        except Exception, e:
            logger.warn(format_exc(e))

    def received_message(self, message):
        try:
            spawn(self._received_message, deepcopy(message.data))
        except Exception, e:
            logger.warn(format_exc(e))

# ################################################################################################################################

    def run(self):
        try:
            super(WebSocket, self).run()
        except Exception, e:
            logger.warn(format_exc(e))

# ################################################################################################################################

    def _ensure_authenticated(self, _now=datetime.utcnow):
        """ Runs in its own greenlet and waits for an authentication request to arrive by self.authenticate_by,
        which is a timestamp object. If self.is_authenticated is not True by that time, connection to the remote end
        is closed.
        """
        if self._wait_for_event(self.config.new_token_wait_time, lambda: self.is_authenticated):
            return

        # We get here if self.is_authenticated has not been set to True by self.authenticate_by
        self.on_forbidden('did not authenticate within {}s'.format(self.config.new_token_wait_time))

# ################################################################################################################################

    def invoke_client(self, cid, request):
        msg = ClientInvokeRequest(cid, request)
        self.send(msg.serialize())

        response = self._wait_for_client_response(msg.id)
        if response:
            return response.data

# ################################################################################################################################

    def opened(self, _now=datetime.utcnow, _timedelta=timedelta):
        logger.info('New connection from %s (%s) to %s (%s)', self._peer_address, self._peer_fqdn,
            self._local_address, self.config.name)

        if not self.config.needs_auth:
            with self.update_lock:
                self.is_authenticated = True
        else:
            spawn(self._ensure_authenticated)

# ################################################################################################################################

    def closed(self, code, reason=None):
        logger.info('Closing connection from %s (%s) to %s (%s %s %s)',
            self._peer_address, self._peer_fqdn, self._local_address, self.ext_client_id, self.config.name, self.pub_client_id)

        self.unregister_auth_client()
        del self.container.clients[self.pub_client_id]

# ################################################################################################################################

class WebSocketContainer(WebSocketWSGIApplication):

    def __init__(self, config, *args, **kwargs):
        self.config = config
        self.clients = {}
        super(WebSocketContainer, self).__init__(*args, **kwargs)

    def make_websocket(self, sock, protocols, extensions, environ):
        try:
            websocket = self.handler_cls(self, self.config, sock, protocols, extensions, environ.copy())
            self.clients[websocket.pub_client_id] = websocket
            environ['ws4py.websocket'] = websocket
            return websocket
        except Exception, e:
            logger.warn(format_exc(e))

    def __call__(self, environ, start_response):

        if environ['PATH_INFO'] != self.config.path:
            start_response(http404, {})
            return [error_response[NOT_FOUND][self.config.data_format]]

        super(WebSocketContainer, self).__call__(environ, start_response)

    def invoke_client(self, cid, pub_client_id, request):
        return self.clients[pub_client_id].invoke_client(cid, request)

# ################################################################################################################################

class WebSocketServer(WSGIServer):
    """ A WebSocket server exposing Zato services to client applications.
    """
    def __init__(self, config, auth_func, on_message_callback):

        address_info = urlparse(config.address)

        config.host, config.port = address_info.netloc.split(':')
        config.port = int(config.port)

        config.path = address_info.path
        config.needs_tls = address_info.scheme == 'wss'
        config.auth_func = auth_func
        config.on_message_callback = on_message_callback
        config.needs_auth = bool(config.sec_name)

        super(WebSocketServer, self).__init__((config.host, config.port), WebSocketContainer(config, handler_cls=WebSocket))

    def invoke_client(self, cid, pub_client_id, request):
        return self.application.invoke_client(cid, pub_client_id, request)

# ################################################################################################################################

class ChannelWebSocket(Connector):
    """ A WebSocket channel connector to which external client applications connect.
    """
    start_in_greenlet = True

    def _start(self):
        self.server = WebSocketServer(self.config, self.auth_func, self.on_message_callback)
        self.server.serve_forever()

    def _stop(self):
        self.server.stop(3)

    def get_log_details(self):
        return self.config.address

    def invoke(self, cid, pub_client_id, request):
        return self.server.invoke_client(cid, pub_client_id, request)

# ################################################################################################################################
<|MERGE_RESOLUTION|>--- conflicted
+++ resolved
@@ -160,11 +160,7 @@
                 self.ext_client_id = request.ext_client_id
                 self.ext_client_name = request.ext_client_name
 
-<<<<<<< HEAD
-            return AuthenticateResponse(self.token.value, cid, request.id).serialize()
-=======
             return AuthenticateResponse(self.token.value, request.cid, request.id).serialize()
->>>>>>> 3abf8b68
 
 # ################################################################################################################################
 
